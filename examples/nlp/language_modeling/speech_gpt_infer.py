--- conflicted
+++ resolved
@@ -1,15 +1,9 @@
 ### Model eval
 import os
 import tempfile
-<<<<<<< HEAD
-from nemo.collections.nlp.models.language_modeling.megatron_gpt_model import MegatronGPTModel, MegatronSpeechGPTModel
-from pytorch_lightning.trainer.trainer import Trainer
-from nemo.collections.nlp.parts.nlp_overrides import NLPDDPStrategy, NLPSaveRestoreConnector
-=======
 
 import pytorch_lightning as pl
 import torch
->>>>>>> 49421b35
 from omegaconf import OmegaConf
 from pytorch_lightning.plugins.environments import TorchElasticEnvironment
 from pytorch_lightning.trainer.trainer import Trainer
@@ -62,55 +56,19 @@
 
 def load_from_checkpoint_dir(cls, cfg, trainer, checkpoint):
     app_state = AppState()
-<<<<<<< HEAD
-=======
-    #     if cfg.model.tensor_model_parallel_size > 1 or cfg.model.pipeline_model_parallel_size > 1:
-    #         app_state.model_parallel_size = cfg.model.tensor_model_parallel_size * cfg.model.pipeline_model_parallel_size
-    #         app_state.tensor_model_parallel_size = cfg.model.tensor_model_parallel_size
-    #         app_state.pipeline_model_parallel_size = cfg.model.pipeline_model_parallel_size
-    #         (
-    #             app_state.tensor_model_parallel_rank,
-    #             app_state.pipeline_model_parallel_rank,
-    #             app_state.model_parallel_size,
-    #             app_state.data_parallel_size,
-    #             app_state.pipeline_model_parallel_split_rank,
-    #             app_state.virtual_pipeline_model_parallel_rank,
-    #         ) = fake_initialize_model_parallel(
-    #             world_size=app_state.model_parallel_size,
-    #             rank=trainer.global_rank,
-    #             tensor_model_parallel_size_=cfg.model.tensor_model_parallel_size,
-    #             pipeline_model_parallel_size_=cfg.model.pipeline_model_parallel_size,
-    #             pipeline_model_parallel_split_rank_=cfg.model.pipeline_model_parallel_split_rank,
-    #         )
-    #     checkpoint_path = inject_model_parallel_rank(
-    #         os.path.join(cfg.model.pretrained_checkpoint.checkpoint_dir, cfg.model.pretrained_checkpoint.checkpoint_name)
-    #     )
-    #     hparams_file = OmegaConf.load(cfg.model.pretrained_checkpoint.hparams_file)
-    #     gpt_cfg = _modify_config(hparams_file.cfg, cfg, add_cfg_to_tree=True)
->>>>>>> 49421b35
     OmegaConf.resolve(cfg)
     cfg.cfg = cfg
     cfg.cfg.tokenizer.model = "/home/jasoli/models/gpt_2b_gtc_tp1_pp1_1_1T/2053796188904e679f7e2754a2a1f280_mt_nlg_plus_multilingual_ja_zh_the_stack_frac_015_256k.model"
     cfg.cfg.tokenizer.tokenizer_model = "/home/jasoli/models/gpt_2b_gtc_tp1_pp1_1_1T/2053796188904e679f7e2754a2a1f280_mt_nlg_plus_multilingual_ja_zh_the_stack_frac_015_256k.model"
-<<<<<<< HEAD
     cfg.cfg.override_vocab_size = 256000+1024*8
     cfg.cfg.output_size = 256000+1024
-#     cfg.cfg.speech_residual_model = "conv"
-=======
-    #     cfg.cfg.override_vocab_size = 256000+1024*8
-    #     print(cfg)
->>>>>>> 49421b35
+    # cfg.cfg.speech_residual_model = "conv"
     with tempfile.NamedTemporaryFile(suffix='.yaml') as f:
         OmegaConf.save(config=cfg, f=f.name)
         model = cls.load_from_checkpoint(checkpoint_path=checkpoint, trainer=trainer, hparams_file=f.name)
         return model
 
-<<<<<<< HEAD
 model = load_from_checkpoint_dir(MegatronSpeechGPTModel, gpt_cfg, trainer, checkpoint_path)
-=======
-
-model = load_from_checkpoint_dir(MegatronGPTModel, gpt_cfg, trainer, checkpoint_path)
->>>>>>> 49421b35
 
 
 from encodec import EncodecModel
