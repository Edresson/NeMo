# Copyright (c) 2025, NVIDIA CORPORATION.  All rights reserved.
#
# Licensed under the Apache License, Version 2.0 (the "License");
# you may not use this file except in compliance with the License.
# You may obtain a copy of the License at
#
#     http://www.apache.org/licenses/LICENSE-2.0
#
# Unless required by applicable law or agreed to in writing, software
# distributed under the License is distributed on an "AS IS" BASIS,
# WITHOUT WARRANTIES OR CONDITIONS OF ANY KIND, either express or implied.
# See the License for the specific language governing permissions and
# limitations under the License.
import os
import random
import tempfile

import torch
import torch.distributed as dist
import torchaudio
from lightning import LightningModule
from omegaconf import DictConfig, OmegaConf
from peft import PeftModel
from torch import Tensor, nn
from torch.distributed.fsdp import fully_shard
from torch.distributed.tensor import Replicate, Shard
from torch.distributed.tensor.parallel import (
    ColwiseParallel,
    PrepareModuleInput,
    RowwiseParallel,
    SequenceParallel,
    loss_parallel,
    parallelize_module,
)
from transformers import DynamicCache

from nemo.collections.audio.parts.utils.resampling import resample
from nemo.collections.common.tokenizers import AutoTokenizer
from nemo.collections.nlp.parts.nlp_overrides import NLPSaveRestoreConnector
from nemo.collections.speechlm2.data.utils import get_pad_id
from nemo.collections.speechlm2.models.duplex_s2s_model import replace_control_speech_codes, tokens_to_str
from nemo.collections.speechlm2.modules import EOUDecoder, EOUDecoderFromWav, TransformerARSpeechDecoder
from nemo.collections.speechlm2.parts.hf_hub import HFHubMixin
from nemo.collections.speechlm2.parts.lora import maybe_install_lora
from nemo.collections.speechlm2.parts.metrics.asr_bleu import ASRBLEU
from nemo.collections.speechlm2.parts.metrics.bleu import BLEU
from nemo.collections.speechlm2.parts.metrics.results_logger import ResultsLogger
from nemo.collections.speechlm2.parts.metrics.token_accuracy import TokenAccuracy
from nemo.collections.speechlm2.parts.optim_setup import configure_optimizers, is_frozen
from nemo.collections.speechlm2.parts.precision import fp32_precision
from nemo.collections.speechlm2.parts.pretrained import (
    load_pretrained_hf,
    set_model_dict_for_partial_init,
    setup_audio_codec,
    setup_speech_encoder,
)
from nemo.core.neural_types import AudioSignal, LabelsType, LengthsType, NeuralType
from nemo.utils import logging



import torch
import torch.nn.functional as F
import random

def generate_multiturn_speaking_mask(input_ids: torch.Tensor, bos_token_id: int = 0, eos_token_id: int = 1):
    """
    Efficient, batched speaking mask generator that marks 1 between <bos> and <eos> pairs.
    If <eos> is missing after a <bos>, mask continues to end. Handles multiple turns.

    Args:
        input_ids (torch.Tensor): LongTensor of shape (B, T)
        bos_token_id (int): Token ID for <bos>
        eos_token_id (int): Token ID for <eos>

    Returns:
        torch.Tensor: FloatTensor of shape (B, T), with 1.0 for speaking, 0.0 for silence.

    Note BOS is considered as speaking (1) and EOS as non speaking 0
    """
    B, T = input_ids.shape
    device = input_ids.device
    bos_mask = (input_ids == bos_token_id).to(torch.int32).to(device)
    eos_mask = (input_ids == eos_token_id).to(torch.int32).to(device)
    bos_cumsum = torch.cumsum(bos_mask, dim=1)
    eos_cumsum = torch.cumsum(eos_mask, dim=1)
    speaking_mask = (bos_cumsum > eos_cumsum).to(torch.float32)
    return speaking_mask.long()

def add_structured_noise_preserve_tail(
    mask: torch.Tensor,
    span_prob: float = 0.05,
    min_len: int = 2,
    max_len: int = 3,
    min_preserve: int = 4,
):
    """
    Adds structured noise to a binary mask by flipping random spans (2–3 tokens at a time),
    while preserving the last `min_preserve` tokens of each speaking region (1s).

    Args:
        mask (torch.Tensor): Binary mask of shape (B, T), values in {0, 1}
        span_prob (float): Probability of inserting a noisy span per token
        min_len (int): Minimum span length to flip
        max_len (int): Maximum span length to flip
        min_preserve (int): Number of 1s at the end of each span to protect from flipping

    Returns:
        torch.Tensor: Noised mask (same shape)
    """
    B, T = mask.shape
    noised_mask = mask.clone()

    for b in range(B):
        i = 0
        while i < T:
            if mask[b, i] == 1:
                # Start of a speaking region
                start = i
                while i < T and mask[b, i] == 1:
                    i += 1
                end = i  # exclusive
                span_len = end - start

                if span_len > min_preserve:
                    allowed_start = start
                    allowed_end = end - min_preserve
                    j = allowed_start
                    while j < allowed_end:
                        if random.random() < span_prob:
                            flip_len = random.randint(min_len, max_len)
                            flip_end = min(j + flip_len, allowed_end)
                            noised_mask[b, j:flip_end] = (noised_mask[b, j:flip_end] + 1) % 2
                            j = flip_end
                        else:
                            j += 1
            else:
                i += 1
    return noised_mask


import torch

class EfficientBatchStreamingSpeakingMaskGenerator:
    def __init__(
        self,
        max_length: int,
        batch_size: int,
        device,
        bos_token_id: int = 0,
        eos_token_id: int = 1,
        eou_window: int = 2,
        eos_lookback: int = 6,
        force_bos_from_eou: bool = False,  # NEW
        bos_lookback: int = 6,            # NEW
    ):
        self.max_length = max_length
        self.batch_size = batch_size
        self.bos_token_id = bos_token_id
        self.eos_token_id = eos_token_id
        self.eou_window = eou_window
        self.eos_lookback = eos_lookback
        self.bos_lookback = bos_lookback
        self.force_bos_from_eou = force_bos_from_eou
        self.device = device

        self.bos_counts = torch.zeros(batch_size, dtype=torch.int32, device=device)
        self.eos_counts = torch.zeros(batch_size, dtype=torch.int32, device=device)
        self.target_mask = torch.zeros(batch_size, max_length, dtype=torch.float32, device=device)
        self.eou_cache = torch.full((batch_size, max_length), float('nan'), device=device)

        self.eou_buffer = torch.zeros(batch_size, eou_window, dtype=torch.float32, device=device)
        self.eou_ptr = torch.zeros(batch_size, dtype=torch.long, device=device)

        self.recent_is_eos = torch.zeros(batch_size, eos_lookback, dtype=torch.bool, device=device)
        self.recent_eos_ptr = torch.zeros(batch_size, dtype=torch.long, device=device)

        self.recent_is_bos = torch.zeros(batch_size, bos_lookback, dtype=torch.bool, device=device)  # NEW
        self.recent_bos_ptr = torch.zeros(batch_size, dtype=torch.long, device=device)              # NEW

        self.t = 0  # timestep

    def step(self, tokens: torch.Tensor, eou_probs: torch.Tensor = None) -> torch.Tensor:
        B = self.batch_size
        device = self.device

        batch_indices = torch.arange(B, device=device)
        is_bos = (tokens == self.bos_token_id).view(-1)
        is_eos = (tokens == self.eos_token_id).view(-1)

        if eou_probs is not None:
            assert eou_probs.shape[0] == B, f"eou_probs must be shape [B], got {eou_probs.shape}"
            self.eou_cache[:, self.t] = eou_probs

        # Update recent BOS/EOS history
        self.recent_is_eos[batch_indices, self.recent_eos_ptr] = is_eos
        self.recent_eos_ptr = (self.recent_eos_ptr + 1) % self.eos_lookback

        self.recent_is_bos[batch_indices, self.recent_bos_ptr] = is_bos
        self.recent_bos_ptr = (self.recent_bos_ptr + 1) % self.bos_lookback

        self.bos_counts += is_bos.int()
        self.eos_counts += is_eos.int()

        forced_eos = torch.zeros(B, dtype=torch.bool, device=device)
        forced_bos = torch.zeros(B, dtype=torch.bool, device=device)

        if eou_probs is not None:
            # Update circular EOU buffer
            self.eou_buffer[:, self.eou_ptr[0]] = eou_probs
            self.eou_ptr = (self.eou_ptr + 1) % self.eou_window

            prev_idx = int((self.eou_ptr[0].item() - 2) % self.eou_window)
            last_idx = int((self.eou_ptr[0].item() - 1) % self.eou_window)

            prev_vals = self.eou_buffer[:, prev_idx]
            last_vals = self.eou_buffer[:, last_idx]

            just_ended = (prev_vals == 1.0) & (last_vals == 0.0)
            just_started = (prev_vals == 0.0) & (last_vals == 1.0)  # NEW

            no_recent_eos = ~self.recent_is_eos.any(dim=1)
            no_recent_bos = ~self.recent_is_bos.any(dim=1)         # NEW

            # Force EOS
            forced_eos = (
                (~is_eos) &
                (self.bos_counts > self.eos_counts) &
                just_ended &
                no_recent_eos
            )

            self.eos_counts += forced_eos.int()

            # Force BOS (optional)
            if self.force_bos_from_eou:
                forced_bos = (
                    (~is_bos) &
                    (self.bos_counts <= self.eos_counts) &
                    just_started &
                    no_recent_bos
                )
                self.bos_counts += forced_bos.int()

        # Compute speaking mask
        is_speaking = (self.bos_counts > self.eos_counts).float()
        is_speaking = torch.where(
            is_eos | forced_eos,
            torch.tensor(1.0, device=device),
            is_speaking
        )

        if self.t < self.max_length:
            self.target_mask[:, self.t] = is_speaking

        self.t += 1
        return self.target_mask[:, :self.t]

    def finalize(self) -> tuple[torch.Tensor, torch.Tensor]:
        return self.target_mask[:, :self.t], self.eou_cache[:, :self.t]




class DuplexS2SSpeechDecoderModel(LightningModule, HFHubMixin):
    def __init__(self, cfg: dict) -> None:
        assert isinstance(cfg, dict), (
            "You must pass the config to DuplexS2SModel as a Python dict to support hyperparameter serialization "
            f"in PTL checkpoints (we got: '{type(cfg)=}')."
        )
        super().__init__()
        self.save_hyperparameters()
        # convert dict to config
        cfg = DictConfig(cfg)
        self.cfg = cfg.model
        self.target_sample_rate = cfg.data.target_sample_rate
        self.source_sample_rate = cfg.data.source_sample_rate
        self.validation_save_path = os.path.join(cfg.exp_manager.explicit_log_dir, "validation_logs")

        # move back text channel by x, in inference it advance the text channel prediction by x frames
        self.advance_text_channel_by = self.cfg.get("advance_text_channel_by", None)

        # compute source fps
        self.source_fps = self.source_sample_rate / (
            self.source_sample_rate * cfg.data.frame_length
        )  # conver frame rate in fps

        setup_audio_codec(self)
        self._codebook_size = self.audio_codec.vector_quantizer.codebook_size_per_group
        self._num_codebooks = self.audio_codec.vector_quantizer.num_groups

        # to be able to load older model
        if self.cfg.get("custom_codebook_size", None):
            self._codebook_size = self.cfg.get("custom_codebook_size")

        # compute target fps
        self.target_fps = self.target_sample_rate / self.audio_codec.samples_per_frame
        # compute interpolation factor to interpolate
        self.interpolation_factor = self.target_fps / self.source_fps
        # x = torch.nn.functional.interpolate(x.unsqueeze(1), size=None, scale_factor=[1, self.interpolation_factor], mode='nearest-exact', align_corners=None, recompute_scale_factor=None, antialias=False)

        # We load the pretrained HF LLM using "ForCausalLM" variant so that we can obtain the
        # pretrained LM head weights.
        # However, for S2S we need to access the activations before LM head directly
        # to feed them to the audio codec head.
        self.tokenizer = AutoTokenizer(self.cfg.pretrained_llm, use_fast=True)
        llm = load_pretrained_hf(self.cfg.pretrained_llm, pretrained_weights=self.cfg.pretrained_weights).train()
        self.llm = llm.model  # fetch PretrainedBaseModel from model "ForCausalLM"
        self.lm_head = llm.lm_head
        # Note: we have to "move out" the token embedding outside of LLM to avoid
        #       messing up FSDP/TP hooks.
        self.embed_tokens = self.llm.embed_tokens
        del self.llm.embed_tokens
        maybe_install_lora(self)

        # Load the pretrained streaming ASR model and copy its parameters into the audio perception module.
        setup_speech_encoder(self)

        if self.cfg.get("use_eou_decoder", None):
            if self.cfg.get("eou_decoder_from_wav", None):
                self.eou_decoder = EOUDecoderFromWav(
                    samples_per_frame=int(self.source_sample_rate / self.source_fps),
                    audio_proj_size=1024,
                    output_dim=2,
                    n_layers=self.cfg.get("eou_decoder_num_layers", 3),
                    d_model=1024,
                    d_ffn=4096,
                    is_causal=True,
                    sliding_window_size=12,
                    max_position_embeddings=self.cfg.speech_decoder.max_length_causal_mask,
                )
            else:
                t_params = {
                    "n_layers": self.cfg.get("eou_decoder_num_layers", 3),  # 3 layers
                    "d_model": 768,
                    "d_ffn": 3072,
                    "sa_n_heads": 12,
                    "kernel_size": 1,
                    "p_dropout": 0.1,
                    "p_dropout_out": 0.0,
                    "has_xattn": False,
                    "is_causal": True,
                    "apply_norm_to_cond": True,
                    "apply_norm_out": True,
                    "max_length_causal_mask": self.cfg.speech_decoder.max_length_causal_mask,
                }
                self.eou_decoder = EOUDecoder(input_dim=self.cfg.get("asr_emb_dim", 512), params=t_params)
            self.eou_embedding = torch.nn.Embedding(2, self.llm.config.hidden_size)

        if self.cfg.get("inference_use_external_eou_predictor", None):
            self.eou_decoder = EOUDecoderFromWav(
                samples_per_frame=int(self.source_sample_rate/self.source_fps),
                audio_proj_size=1024, 
                output_dim=2,
                n_layers=self.cfg.get("eou_decoder_num_layers", 3),
                d_model=1024,
                d_ffn=4096,
                is_causal=True,
                sliding_window_size=12,
                max_position_embeddings=self.cfg.speech_decoder.max_length_causal_mask,
            )
            self.eou_embedding = torch.nn.Embedding(2, self.llm.config.hidden_size)

        if self.cfg.get("llm_predict_eou", None):
            if self.cfg.get("llm_use_extra_eou_waveform_encoder", False):
                self.eou_wav_encoder = EOUDecoderFromWav(
                    samples_per_frame=int(self.source_sample_rate/self.source_fps),
                    audio_proj_size=1024, 
                    output_dim=self.llm.config.hidden_size,
                    n_layers=self.cfg.get("llm_extra_eou_waveform_encoder_num_layers", 3),
                    d_model=1024,
                    d_ffn=4096,
                    is_causal=True,
                    sliding_window_size=12,
                    max_position_embeddings=self.cfg.speech_decoder.max_length_causal_mask
                )
            self.eou_embedding = torch.nn.Embedding(2, self.llm.config.hidden_size)
            self.eou_projection = nn.Linear(self.llm.config.hidden_size, 2)

        llm_tokenizer_vocab_items = self.tokenizer.vocab
        # if vocab is a dict it already has the subword and token id, if not, get it from the tokenizer
        if isinstance(llm_tokenizer_vocab_items, dict):
            llm_tokenizer_vocab_items = llm_tokenizer_vocab_items.items()
        else:
            llm_tokenizer_vocab_items = [
                (subword, self.tokenizer.tokenizer._tokenizer.token_to_id(subword))
                for subword in llm_tokenizer_vocab_items
            ]

        self.speech_generation = TransformerARSpeechDecoder(
            speech_decoder_parms=OmegaConf.to_container(self.cfg.speech_decoder),
            lantent_dim=self.llm.config.hidden_size,
            num_audio_codebooks=self._num_codebooks,
            num_audio_tokens_per_codebook=self.speech_vocab_size,
            llm_tokenizer_vocab_items=llm_tokenizer_vocab_items,
        )

        if self.cfg.get("pretrained_s2s_model", None):
            self.init_from_model_from_ckpt(self.cfg.pretrained_s2s_model)

        # load pretrained TTS model
        if self.cfg.get("pretrained_tts", None):
            self.init_speech_generation_from_tts_checkpoint(self.cfg.pretrained_tts)

        # load speech decoder/speech generation module from another checkpoint
        if self.cfg.get("pretrained_tts_from_s2s", None):
            self.init_speech_generation_from_another_s2s_checkpoint(self.cfg.pretrained_tts_from_s2s)

        # restore EOU predictor from another checkpoint
        if self.cfg.get("pretrained_eou_from_s2s", None):
            self.init_eou_from_another_s2s_checkpoint(self.cfg.pretrained_eou_from_s2s)

        self.embed_audio_tokens = torch.nn.ModuleList(
            [
                torch.nn.Embedding(self.speech_vocab_size, self.embed_tokens.embedding_dim)
                for _ in range(self._num_codebooks)
            ]
        )
        self.audio_head = torch.nn.Linear(self.llm.config.hidden_size, self.speech_vocab_size * self._num_codebooks)

        # cached for quicker audio decoding
        self.register_buffer(
            "_control_codes",
            torch.tensor([self.speech_bos_id, self.speech_eos_id, self.speech_delay_id], device=self.device),
        )
        self._use_fsdp = False
        self._use_tp = False

    def init_speech_generation_from_tts_checkpoint(self, checkpoint_path):
        if checkpoint_path is not None:
            if '.nemo' in checkpoint_path:
                with tempfile.TemporaryDirectory() as tmpdir:
                    NLPSaveRestoreConnector._unpack_nemo_file(checkpoint_path, tmpdir)
                    checkpoint_path = f"{tmpdir}/model_weights.ckpt"
                    checkpoint_state = torch.load(checkpoint_path, map_location='cpu')
            else:
                checkpoint_state = torch.load(checkpoint_path, weights_only=False, map_location='cpu')['state_dict']

            checkpoint_state = set_model_dict_for_partial_init(checkpoint_state, self.speech_generation.state_dict())
            self.speech_generation.load_state_dict(checkpoint_state, strict=True)

    def init_speech_generation_from_another_s2s_checkpoint(self, checkpoint_path):
        if checkpoint_path is not None:
            if '.nemo' in checkpoint_path:
                with tempfile.TemporaryDirectory() as tmpdir:
                    NLPSaveRestoreConnector._unpack_nemo_file(checkpoint_path, tmpdir)
                    checkpoint_path = f"{tmpdir}/model_weights.ckpt"
                    checkpoint_state = torch.load(checkpoint_path, map_location='cpu')
            else:
                checkpoint_state = torch.load(checkpoint_path, weights_only=False, map_location='cpu')['state_dict']

            # filter keys to keep only speech generation keys and also
            checkpoint_state = {
                k.replace("model.speech_decoder.", "").replace("speech_generation.", ""): v
                for k, v in checkpoint_state.items()
                if "model.speech_decoder." in k or "speech_generation." in k
            }
            checkpoint_state = set_model_dict_for_partial_init(checkpoint_state, self.speech_generation.state_dict())
            self.speech_generation.load_state_dict(checkpoint_state, strict=True)
    
    def init_eou_from_another_s2s_checkpoint(self, checkpoint_path):
        if checkpoint_path is not None:
            if '.nemo' in checkpoint_path:
                    with tempfile.TemporaryDirectory() as tmpdir:
                        NLPSaveRestoreConnector._unpack_nemo_file(checkpoint_path, tmpdir)
                        checkpoint_path = f"{tmpdir}/model_weights.ckpt"
                        checkpoint_state = torch.load(checkpoint_path, map_location='cpu')
            else:
                checkpoint_state = torch.load(checkpoint_path, weights_only=False, map_location='cpu')['state_dict']

            # filter keys to keep only speech generation keys and also
            checkpoint_state = {k.replace("eou_decoder.", ""): v for k, v in checkpoint_state.items() if "eou_decoder." in k}
            if self.cfg.get("use_eou_decoder", None) or self.cfg.get("inference_use_external_eou_predictor", None):
                checkpoint_state = set_model_dict_for_partial_init(checkpoint_state, self.eou_decoder.state_dict())
                self.eou_decoder.load_state_dict(checkpoint_state, strict=True)

    def init_from_model_from_ckpt(self, checkpoint_path):
        if checkpoint_path is not None:
            if '.nemo' in checkpoint_path:
                with tempfile.TemporaryDirectory() as tmpdir:
                    NLPSaveRestoreConnector._unpack_nemo_file(checkpoint_path, tmpdir)
                    checkpoint_path = f"{tmpdir}/model_weights.ckpt"
                    checkpoint_state = torch.load(checkpoint_path, map_location='cpu')
            else:
                checkpoint_state = torch.load(checkpoint_path, weights_only=False, map_location='cpu')['state_dict']

            # partial initialization support
            checkpoint_state = set_model_dict_for_partial_init(checkpoint_state, self.state_dict())
            self.load_state_dict(checkpoint_state, strict=True)

    @property
    def speech_vocab_size(self):
        """Return the size of the audio codec codebook including extra speech BOS and EOS tokens."""
        return self._codebook_size + 3

    @property
    def speech_bos_id(self) -> int:
        """Indicates start of utterance generation (not start of inference!)."""
        if self.cfg.get("custom_speech_bos_id", None):
            return self.cfg.get("custom_speech_bos_id")
        return self._codebook_size

    @property
    def speech_eos_id(self) -> int:
        """Indicates end of utterance generation."""
        if self.cfg.get("custom_speech_eos_id", None):
            return self.cfg.get("custom_speech_eos_id")
        return self._codebook_size + 1

    @property
    def speech_delay_id(self) -> int:
        """Indicates start of inference (the very first frame)."""
        if self.cfg.get("custom_speech_delay_id", None):
            return self.cfg.get("custom_speech_delay_id")
        return self._codebook_size + 2

    @property
    def text_vocab_size(self):
        """Return the size of the text tokenizer."""
        return self.tokenizer.vocab_size

    @property
    def text_bos_id(self) -> int:
        return self.tokenizer.bos_id

    @property
    def text_eos_id(self) -> int:
        return self.tokenizer.eos_id

    @property
    def text_pad_id(self) -> int:
        """
        Text pad ID is used as a 'blank' for frames when the model is not speaking
        and for frames where the model is speaking but has already predicted the
        entire text channel's content.

        Example:

            flow:         |---user---||-------assistant--------||-user-|
            text channel:  0000000000  1xxxxxxx0000000000000002  000000

        Where 0 indicates PAD ID, 1 indicates BOS ID, 2 indacates EOS ID,
        and x indicates tokens corresponding to actual text

        """
        return get_pad_id(self.tokenizer)

<<<<<<< HEAD
    def forward(
        self,
        input_embeds: Tensor,
        cache=None,
        input_audio_tokens=None,
        seq_mask=None,
        target_text_tokens=None,
        modality_adapter_emb=None,
        asr_emb=None,
        speaker_encoder_emb=None,
    ) -> dict[str, Tensor]:
=======
    def forward(self, input_embeds: Tensor, cache=None, input_audio_tokens=None, seq_mask=None, target_text_tokens=None, modality_adapter_emb=None, asr_emb=None, speaker_encoder_emb=None, eou=None) -> dict[str, Tensor]:
>>>>>>> b7b7cfa4
        """
        Separated text and speech prediction:
            - Speech prediction is achieved by a independent AR decoder based on last_hidden_state + audio tokens
            - For KV-cache:
                (1) llm cache depends on input cache is None or Not
                (2) speech_generation cache relys on reset_input_and_kv_cache function.
        """
        out = self.llm(
            inputs_embeds=input_embeds, past_key_values=cache, use_cache=cache is not None, return_dict=True
        )
        B, T = input_embeds.shape[:2]
        text_logits = self.lm_head(out['last_hidden_state'])  # (B, T, text_vocab_size)

        if seq_mask is not None:
            # This is training Mode
            seq_mask = seq_mask[:, :, -1].reshape(seq_mask.size(0), seq_mask.size(1))
            # disable cache in training mode
            if self.speech_generation.use_input_cache:
                self.speech_generation.reset_input_and_kv_cache(use_cache=False)

        # if inference time, uses the target text tokens sampled from the llm backbone
        if self.speech_generation.use_input_cache and not self.training:
            if self.cfg.get("inference_pad_boost", None):
                text_logits[:, :, self.text_pad_id] += self.cfg.inference_pad_boost
            if self.cfg.get("inference_bos_boost", None):
                text_logits[:, :, self.text_bos_id] += self.cfg.inference_bos_boost
            if self.cfg.get("inference_eos_boost", None):
                text_logits[:, :, self.text_eos_id] += self.cfg.inference_eos_boost

            target_text_tokens = torch.argmax(text_logits, dim=-1).view(B, T).contiguous()

            if self.cfg.get('inference_force_bos_eos_follow_eou', None) and eou is not None:
                not_special = (target_text_tokens[:, -1] != self.text_bos_id) & (target_text_tokens[:, -1] != self.text_eos_id)
                should_pad = (eou == 0).squeeze(-1) & not_special
                # if EOU is zero, allows text channel only to assume, zero, eou or bos
                target_text_tokens[:, -1] = torch.where(
                    should_pad,
                    self.text_pad_id,
                    target_text_tokens[:, -1]
                )
        else:
            # drop text bos/eos
            if self.cfg.get("drop_text_bos_prob", None) and random.random() < self.cfg.drop_text_bos_prob:
                target_text_tokens = torch.where(
                    target_text_tokens == self.text_bos_id, self.text_pad_id, target_text_tokens
                )

            if self.cfg.get("drop_text_eos_prob", None) and random.random() < self.cfg.drop_text_eos_prob:
                target_text_tokens = torch.where(
                    target_text_tokens == self.text_eos_id, self.text_pad_id, target_text_tokens
                )

        audio_logits, _ = self.speech_generation(
            out['last_hidden_state'].transpose(0, 1),
            seq_mask,
            input_audio_tokens=input_audio_tokens,
            target_text_tokens=target_text_tokens,
            modality_adapter_emb=modality_adapter_emb,
            asr_emb=asr_emb,
            speaker_encoder_emb=speaker_encoder_emb,
        )

        audio_logits = audio_logits.view(B, T, self._num_codebooks, self.speech_vocab_size)

        ans = {
            "text_logits": text_logits,
            "audio_logits": audio_logits,
        }
        if cache is not None:
            ans["cache"] = out["past_key_values"]
        
        if self.cfg.get("llm_predict_eou", None):
            eou_logits = self.eou_projection(out['last_hidden_state'])
            ans["eou_logits"] = eou_logits
        return ans

    def add_noise_to_batch(
        self,
        batch_audio,
        noise_folder,
        snr_db=20,
        noise_prob_scale_user=0.3,
        noise_prob_scale_user_min_snr=-15,
        noise_prob_scale_user_max_snr=24,
        snr_measure_dur=0.0,
        noise_resample=True,
        noise_prob_low_pass=0.1,
    ):

        batch_size, audio_length = batch_audio.shape

        import glob

        import librosa
        import soundfile as sf
        from scipy.signal import butter, lfilter

        noise_files = [f for f in glob.glob(noise_folder + "/*.wav")]
        if not noise_files:
            raise ValueError(f"No noise files found in {noise_folder}")

        for i in range(batch_size):

            def get_scale_factor(signal, noise, snr_db):
                if snr_measure_dur > 0:
                    signal = signal[: (snr_measure_dur * self.source_sample_rate)]
                    noise = noise[: (snr_measure_dur * self.source_sample_rate)]
                signal_power = torch.mean(signal**2) + 1e-8
                noise_power = torch.mean(noise**2) + 1e-8

                target_noise_power = signal_power / (10 ** (snr_db / 10))
                scaling_factor = torch.sqrt(target_noise_power / noise_power)
                return scaling_factor

            if random.random() < noise_prob_scale_user:
                scaling_factor = get_scale_factor(
                    batch_audio[i],
                    batch_audio[i],
                    random.randint(noise_prob_scale_user_min_snr, noise_prob_scale_user_max_snr),
                )
                batch_audio[i] = batch_audio[i] * scaling_factor

            def get_noise(noise_files):

                noise_path = random.choice(noise_files)
                noise, sr = sf.read(noise_path, dtype='float32')

                # resample noise from sr to self.cfg.data.train_ds.sample_rate
                if noise_resample and sr != self.source_sample_rate:
                    noise = librosa.resample(noise, orig_sr=sr, target_sr=self.source_sample_rate)

                if len(noise.shape) > 1:
                    noise = np.mean(noise, axis=1)

                noise_tensor = torch.tensor(noise, dtype=batch_audio.dtype, device=batch_audio.device)
                scaling_factor = get_scale_factor(batch_audio[i], noise_tensor, snr_db)
                noise_tensor = noise_tensor * scaling_factor
                return noise_tensor

            noise = get_noise(noise_files)
            noise2 = get_noise(noise_files)
            noise3 = get_noise(noise_files)
            noise = torch.cat([noise, noise2, noise3], axis=0)

            if noise.size(0) < audio_length:
                repeat_times = (audio_length // noise.size(0)) + 1
                # For a 1D tensor, we want to repeat its elements.
                # If noise has other dimensions, adjust the repeat_times_tuple accordingly.
                # e.g., if noise is (C, L), and we want to repeat along L,
                # repeat_times_tuple = (1, repeat_times)
                noise = noise.repeat(repeat_times)[:audio_length]
            else:
                # If noise is a PyTorch tensor
                start_idx = torch.randint(0, noise.size(0) - audio_length + 1, (1,)).item()
                # Or if noise was originally a list/numpy array and you want to keep Python's random
                # start_idx = random.randint(0, len(noise) - audio_length)
                noise = noise[start_idx : start_idx + audio_length]

            # Function to create a low-pass filter
            def butter_lowpass(cutoff, fs, order=5):
                nyquist = 0.5 * fs
                normal_cutoff = cutoff / nyquist
                b, a = butter(order, normal_cutoff, btype='low', analog=False)
                return b, a

            # Function to apply the low-pass filter to data (tmp impl on cpu)
            def lowpass_filter(data, cutoff, fs, order=5):
                b, a = butter_lowpass(cutoff, fs, order=order)
                b = torch.tensor(b, dtype=torch.float32).cuda()
                a = torch.tensor(a, dtype=torch.float32).cuda()
                # Apply the filter using lfilter function from scipy..numpysig.numpynal (CPU)
                y_cpu = lfilter(b.cpu().numpy(), a.cpu().numpy(), data.cpu().numpy())
                # Convert the filtered data back to torch tensor and move to GPU.numpy
                y_gpu = torch.tensor(y_cpu, dtype=torch.float32).cuda()
                return y_gpu

            if random.random() < noise_prob_low_pass:
                # Define the desired cutoff frequency (in Hz)
                cutoff = 1000.0
                # Apply low-pass filter to the WAV data
                noise = lowpass_filter(noise, cutoff, self.source_sample_rate)

            batch_audio[i] = batch_audio[i] + noise

        return batch_audio

    def prepare_inputs(self, batch: dict):
        """
        Similar to DuplexS2SModel.prepare_inputs, with following changes:
            (1) Add 'input_audio_tokens' and 'seq_mask' in return value for TransformerARSpeechDecoder
            (2) Remove audio codec embedding from 'input_embeds'
        """
        # check if audios has the same batch size
        assert batch["source_audio"].size(0) == batch["target_audio"].size(0)
        assert batch["target_first_turn_audio"].size(0) == batch["target_audio"].size(0)

        if self.cfg.get('use_old_noise_aug', None):
            # ToDo we are applying it in all datasets, old codebase does not applied in real conv data
            noise_prob = 0.99
            noise_min_snr = 20
            noise_max_snr = 50
            noise_path = self.cfg.get(
                'old_noise_aug_path',
                "/lustre/fsw/portfolios/llmservice/projects/llmservice_nemo_speechlm/data/duplex/dns5/dns5_demand_noise/",
            )
            noise_path_name = "*"
            no_noise_audio = batch["source_audio"].clone()
<<<<<<< HEAD
            if (
                self.training
                and 's2s_duplex_overlap_as_s2s_duplex' not in batch["formatter"]
                and noise_prob
                and random.random() < noise_prob
            ):
                batch["source_audio"] = self.add_noise_to_batch(
                    batch["source_audio"],
                    os.path.join(noise_path, noise_path_name),
                    snr_db=random.randint(noise_min_snr, noise_max_snr),
                    noise_prob_scale_user=0.3,
                    noise_prob_scale_user_min_snr=-15,
                    noise_prob_scale_user_max_snr=24,
                    snr_measure_dur=0.0,
                    noise_resample=True,
                    noise_prob_low_pass=0.1,
                )
=======
            if self.training and batch["formatter"][0] != 's2s_duplex_overlap_as_s2s_duplex' and noise_prob and random.random() < noise_prob:
                batch["source_audio"] = self.add_noise_to_batch(batch["source_audio"], os.path.join(noise_path, noise_path_name), snr_db=random.randint(noise_min_snr, noise_max_snr), noise_prob_scale_user=0.3, noise_prob_scale_user_min_snr=-15, noise_prob_scale_user_max_snr=24, snr_measure_dur=0.0, noise_resample=True, noise_prob_low_pass=0.1)
>>>>>>> b7b7cfa4
        else:
            # change audio volume randomly
            if self.training and random.random() < self.cfg.get('noise_prob_scale_user', 0.0):
                # prev codebase had 0.0631 and 5.6234 here we round the values
                min_scale_val = self.cfg.get('noise_scale_user_min', 0.0631)  # -15 snr
                max_scale_val = self.cfg.get('noise_scale_user_min', 5.6234)  # 24 snr

                # get a random float value between min and max
                scaling_factor = (
                    torch.rand(batch["source_audio"].size(0), device=batch["source_audio"].device)
                    * (max_scale_val - min_scale_val)
                    + min_scale_val
                )
                batch["source_audio"] = batch["source_audio"] * scaling_factor.unsqueeze(-1)

            # apply low pass filter
            if self.training and random.random() < self.cfg.get('noise_prob_low_pass', 0.0):
                # prev codebase had 0.0631 and 5.6234 here we round the values
                cutoff_freq = self.cfg.get('noise_low_pass_cutoff_freq', 1000.0)
                # note here we are using a biquad filter, older codebase we are using a filter of order 5
<<<<<<< HEAD
                batch["source_audio"] = torchaudio.functional.lowpass_biquad(
                    waveform=batch["source_audio"], sample_rate=self.source_sample_rate, cutoff_freq=cutoff_freq
                )
=======
                batch["source_audio"] = torchaudio.functional.lowpass_biquad(waveform=batch["source_audio"], sample_rate=self.source_sample_rate, cutoff_freq=cutoff_freq)
>>>>>>> b7b7cfa4

        source_encoded, source_encoded_lens, asr_emb = self.perception(
            input_signal=batch["source_audio"],
            input_signal_length=batch["source_audio_lens"],
            return_encoder_emb=True,
        )

        # if inference return speaker embedding None and it will uses the cached speaker embedding
        if not self.training:
            speaker_encoder_emb = None
        else:  # if training or eval extract embedding from first agent turn returned by the dataloader
            if self.speech_generation.use_speaker_encoder:
                target_first_turn_audio = batch["target_first_turn_audio"]
                target_first_turn_audio_lens = batch["target_first_turn_audio_lens"]
                speaker_encoder_emb = self.speech_generation.get_speaker_embedding(
                    target_first_turn_audio, target_first_turn_audio_lens, self.target_sample_rate
                )
            else:
                speaker_encoder_emb = None

        target_tokens = batch["target_tokens"]
        if (diff := target_tokens.shape[1] - source_encoded.shape[1]) < 0:
            target_tokens = torch.cat(
                [
                    target_tokens,
                    (
                        torch.ones(source_encoded.shape[0], abs(diff), device=source_encoded.device) * self.text_pad_id
                    ).to(torch.long),
                ],
                dim=-1,
            )
        elif diff > 0:
            target_tokens = target_tokens[:, : source_encoded.shape[1]]

        with fp32_precision(), torch.no_grad():
            target_codes, target_codes_lens = self.audio_codec.encode(
                audio=batch["target_audio"], audio_len=batch["target_audio_lens"]
            )
        target_codes = target_codes.transpose(1, 2)  # (B, K, T) -> (B, T, K)

        if (tl := target_codes.shape[1]) != (sl := source_encoded.shape[1]):
            if tl < sl:
                diff = sl - tl
                source_encoded = source_encoded[:, :tl]
                asr_emb = asr_emb[:, :tl]
                target_tokens = target_tokens[:, :tl]
                torch.clamp_(source_encoded_lens, max=tl)
            else:
                diff = tl - sl
                target_codes = target_codes[:, :sl]
                torch.clamp_(target_codes_lens, max=sl)
            if diff > 2:
                logging.warning(
                    f"A mismatch between source ({sl}) and target ({tl}) sequence length greater than 2 detected. "
                    f"This may indicate significant desynchronization in longer sessions."
                )

        btt = target_tokens[..., None]
        target_codes = torch.where(btt == self.text_bos_id, self.speech_bos_id, target_codes)
        target_codes = torch.where(btt == self.text_eos_id, self.speech_eos_id, target_codes)

        # ToDo: implement in a way that we can set the number of speech delay > 1
        target_codes = torch.cat(
            [
                torch.full(
                    [target_codes.shape[0], 1, target_codes.shape[-1]],
                    fill_value=self.speech_delay_id,
                    device=self.device,
                    dtype=torch.long,
                ),
                target_codes[:, :-1],
            ],
            dim=1,
        )
        # move back text channel by x, in inference it advance the text channel prediction
        # it is the oposite of speech delay applied on text channel
        if self.advance_text_channel_by:
            pad = torch.full(
                (target_tokens.shape[0], self.advance_text_channel_by),
                fill_value=self.text_pad_id,
                device=target_tokens.device,
                dtype=torch.long,
            )
            target_tokens = torch.cat([target_tokens[:, self.advance_text_channel_by :], pad], dim=-1)
            # make sure that eos/bos is in the place (it can cut tokens from the first advance_text_channel_by tokens and this will breaks everything)

        input_ids = torch.cat([target_codes, target_tokens[..., None]], dim=-1)
        if self._use_tp:
            tp_world_size = self.device_mesh["tensor_parallel"].size()
            if (remainder := (input_ids.shape[1] - 1) % tp_world_size) != 0:
                input_ids = input_ids[:, :-remainder]
                source_encoded = source_encoded[:, :-remainder]
                asr_emb = asr_emb[:, :-remainder]

        text_inputs = input_ids[:, :-1, -1]  # (B, T-1)
        text_labels = input_ids[:, 1:, -1]  # (B, T-1)
        audio_inputs = input_ids[:, :-1, :-1]  # (B, T-1, K)
        audio_labels = input_ids[:, 1:, :-1]  # (B, T-1, K)

        input_embeds = self.embed_tokens(text_inputs)

        input_embeds.add_(source_encoded[:, :-1] * self.cfg.get("duplex_user_channel_weight", 1.0))

        # create sequence mask
        seq_mask = torch.ones_like(
            torch.cat([text_labels.unsqueeze(-1), audio_labels], dim=-1),
            device=self.device,
            dtype=torch.bool,
        )

        if self.cfg.get("mask_sequence_loss", True):
            # set the mask based on the target_token_lens to disconsider sequence padding in loss
            for i in range(batch["target_token_lens"].size(0)):
                speech_end_idx = batch["target_token_lens"][i]
                seq_mask[i, speech_end_idx:, :] = 0

            # check new mask consistency
            mask_lengths = seq_mask[:, :, 0].sum(-1)
            assert torch.allclose(batch["target_token_lens"].float(), mask_lengths.float(), atol=2.0)

        eou_logits = None
        eou_labels = None
        eou_loss_scale = None
        eou_skip_batch = False
        # compute eou labels and logits. Note we are ignoring silence augmented batches because this can break the EOU predictor
        if self.cfg.get("use_eou_decoder", None):
            # create eou labels
<<<<<<< HEAD
            eou_labels = generate_multiturn_speaking_mask(
                text_labels, bos_token_id=self.text_bos_id, eos_token_id=self.text_eos_id
            ).detach()
            # predict eou logits
            if self.cfg.get("eou_decoder_from_wav", None):
                eou_logits, _ = self.eou_decoder(
                    batch["source_audio"].to(source_encoded.dtype), batch["source_audio_lens"]
                )
            else:
                eou_logits = self.eou_decoder(
                    asr_emb[:, :-1], seq_mask[:, :, -1].reshape(seq_mask.size(0), seq_mask.size(1))
                )
=======
            eou_labels = generate_multiturn_speaking_mask(text_labels, bos_token_id=self.text_bos_id, eos_token_id=self.text_eos_id).detach()
            # predict eou logits if it is not a silence augmented batch
            if self.cfg.get("eou_decoder_ignore_sil_batch", False) and "silence_augmented" in batch["formatter"][0]:
                eou_skip_batch = True
            else:
                if self.cfg.get("eou_decoder_from_wav", None):
                    eou_logits, _ = self.eou_decoder(batch["source_audio"].to(source_encoded.dtype), batch["source_audio_lens"])
                else:
                    eou_logits = self.eou_decoder(asr_emb[:, :-1], seq_mask[:, :, -1].reshape(seq_mask.size(0), seq_mask.size(1)))
>>>>>>> b7b7cfa4

                # ensures that logits and labels has the same shape
                if eou_labels.size(1) > eou_logits.size(1):
                    # Pad on the right (end of time axis)
                    pad_len = eou_labels.size(1) - eou_logits.size(1)
                    eou_logits = torch.nn.functional.pad(eou_logits, pad=(0, 0, 0, pad_len), mode='constant', value=0.0)
                else:
                    eou_logits = eou_logits[:, :eou_labels.size(1)]
            if self.cfg.get("eou_structured_noise_aug_enabled", None):
                eou_labels_aug = add_structured_noise_preserve_tail(eou_labels, span_prob=0.05, min_len=2, max_len=3, min_preserve=4)
                # add eou embedding to the llm input
                eou_emb = self.eou_embedding(eou_labels_aug)
            else:
<<<<<<< HEAD
                eou_logits = eou_logits[:, : eou_labels.size(1)]
=======
                # add eou embedding to the llm input
                eou_emb = self.eou_embedding(eou_labels)
>>>>>>> b7b7cfa4

            input_embeds.add_(eou_emb)
        eou_loss_scale = seq_mask[:, :, 0].clone().float()

        if self.cfg.get("llm_predict_eou", None):
            # create eou labels
            eou_labels = generate_multiturn_speaking_mask(text_labels, bos_token_id=self.text_bos_id, eos_token_id=self.text_eos_id).detach()
            # input shifted by one
            eou_input = F.pad(eou_labels[:, :-1], (1, 0), value=0.0).clone()
            # add extra delay on eou labels and input to make the eou be predicted before bos/eos
            if self.cfg.get("llm_eou_bos_eos_delay", 0):
                eou_labels = F.pad(eou_labels[:, :-self.cfg.llm_eou_bos_eos_delay], (self.cfg.llm_eou_bos_eos_delay, 0), value=0.0)
                eou_input = F.pad(eou_input[:, :-self.cfg.llm_eou_bos_eos_delay], (self.cfg.llm_eou_bos_eos_delay, 0), value=0.0)

            eou_emb = self.eou_embedding(eou_input)
            if self.cfg.get("llm_use_extra_eou_waveform_encoder", False):
                wav_eou_emb, _ = self.eou_wav_encoder(batch["source_audio"].to(source_encoded.dtype), batch["source_audio_lens"])
                # ensures that logits and labels has the same shape
                if eou_emb.size(1) > wav_eou_emb.size(1):
                    # Pad on the right (end of time axis)
                    pad_len = eou_emb.size(1) - wav_eou_emb.size(1)
                    wav_eou_emb = torch.nn.functional.pad(wav_eou_emb, pad=(0, 0, 0, pad_len), mode='constant', value=0.0)
                else:
                    wav_eou_emb = wav_eou_emb[:, :eou_emb.size(1)]
                # add eou input emb with the wav encoder embedding
                eou_emb = eou_emb + wav_eou_emb

            input_embeds.add_(eou_emb)
            eou_loss_scale = seq_mask[:, :, 0].clone().float()
            if self.cfg.get("eou_ignore_sil_batch", False) and "silence_augmented" in batch["formatter"][0]:
                eou_skip_batch = True

        # create loss scale mask by copying seq_mask to include mask sequence
        loss_scale = seq_mask.clone().float()

        if self.cfg.get("scale_loss_by", None):
            if self.cfg.scale_loss_by == 'non_sil_t':
<<<<<<< HEAD
                loss_scale[:, :, :1] = torch.where(
                    text_labels.unsqueeze(-1) != self.text_pad_id,
                    self.cfg.get("scale_loss_mask", 4.0),
                    loss_scale[:, :, :1],
                )
=======
                loss_scale[:, :, :1] = torch.where(text_labels.unsqueeze(-1) != self.text_pad_id, 4.0, loss_scale[:, :, :1])
            elif self.cfg.scale_loss_by == 'custom_nonsil_bos_eos':
                loss_scale[:, :, :1] = torch.where(text_labels.unsqueeze(-1) != self.text_pad_id, self.cfg.get("nonsil_weight", 1.0),
                                                   loss_scale[:, :, :1])
                loss_scale[:, :, :1] = torch.where(text_labels.unsqueeze(-1) == self.text_bos_id, self.cfg.get("bos_weight", 10.0),
                                                   loss_scale[:, :, :1])
                loss_scale[:, :, :1] = torch.where(text_labels.unsqueeze(-1) == self.text_eos_id, self.cfg.get("eos_weight", 10.0),
                                                   loss_scale[:, :, :1])
>>>>>>> b7b7cfa4
            elif self.cfg.scale_loss_by == 'dynamic_text_non_sil_4x_and_bos_eos':
                # Set text loss weights
                for i in range(text_labels.size(0)):
                    current_scale = loss_scale[i, :, :1]
                    labels = text_labels.unsqueeze(-1)
                    num_real_padding_tokens = (torch.numel(current_scale) - current_scale.sum()).item()
                    silence_idxs = labels[i, :, :1] == self.text_pad_id

                    # compute dynamic silence/nonsilence factor
                    silence_idxs = silence_idxs * current_scale.bool()
                    num_silence_tokens = silence_idxs.sum().item()
                    num_non_silence = torch.numel(silence_idxs) - num_real_padding_tokens
                    factor = num_silence_tokens / num_non_silence

                    # make silence text tokens 2 x times less relevant in the loss than the silence tokens
                    new_weight = factor / 2
                    loss_scale[i, :, :1] = torch.where(silence_idxs, new_weight, loss_scale[i, :, :1])

                # set eos/bos 6x more important than a speech tokens and 12x more than a silence, this is that high because we will have only one bos/eos per turn and if it is nor right predicted the model will not produce text/speech
                loss_scale[:, :, :1] = torch.where(labels == self.text_bos_id, 6.0, loss_scale[:, :, :1])
                loss_scale[:, :, :1] = torch.where(labels == self.text_eos_id, 6.0, loss_scale[:, :, :1])
            elif self.cfg.scale_loss_by == 'non_sil_4_eos_bos_12':
                loss_scale[:, :, :1] = torch.where(
                    text_labels.unsqueeze(-1) != self.text_pad_id, 4.0, loss_scale[:, :, :1]
                )
                # set eos/bos 3x more important than a speech tokens and 12x more than a silence, this is that high because we will have only one bos/eos per turn and if it is nor right predicted the model will not produce text/speech
                loss_scale[:, :, :1] = torch.where(
                    text_labels.unsqueeze(-1) == self.text_bos_id, 12.0, loss_scale[:, :, :1]
                )
                loss_scale[:, :, :1] = torch.where(
                    text_labels.unsqueeze(-1) == self.text_eos_id, 12.0, loss_scale[:, :, :1]
                )
            elif self.cfg.scale_loss_by == 'non_sil_4_dynamic_eos_bos':
                # Expand text_labels to match the shape of loss_scale: [B, T] → [B, T, 1]
                text_labels_exp = text_labels.unsqueeze(-1)

                # Assign a weight of 4.0 to all non-padding tokens in the loss scale
                # Padding tokens retain their existing value
                loss_scale[:, :, :1] = torch.where(
                    text_labels_exp != self.text_pad_id,  # Condition: not a padding token
                    4.0,  # Assign fixed weight
                    loss_scale[:, :, :1],  # Keep original value otherwise
                )

                # Compute the total loss weight assigned to valid (non-padding) tokens in each sequence
                # Shape: [B] — one scalar value per batch item
                tot_scale_for_valid_tokens = loss_scale[:, :, :1].flatten(1, 2).sum(-1)

                # Count how many BOS tokens are present per sequence
                # Shape: [B]
                num_bos_tokens = (text_labels_exp == self.text_bos_id).flatten(1, 2).sum(-1)

                # Count how many EOS tokens are present per sequence
                # Shape: [B]
                num_eos_tokens = (text_labels_exp == self.text_eos_id).flatten(1, 2).sum(-1)

                # Compute the total number of special tokens (BOS + EOS) for each sequence
                # Shape: [B]
                tot_special_tokens = num_bos_tokens + num_eos_tokens

                # Loop through each item in the batch to reassign loss weight to special tokens
                for i in range(text_labels.size(0)):
                    # Avoid division by zero: only compute new weight if BOS/EOS tokens are present
                    if tot_special_tokens[i] > 0:
                        # Redistribute the total valid token weight equally across BOS and EOS tokens
                        new_weight = tot_scale_for_valid_tokens[i] / tot_special_tokens[i]
                    else:
                        # No special tokens found — set weight to zero
                        new_weight = 0.0

                    # Assign new_weight to BOS tokens in the current sequence
                    loss_scale[i, :, :1] = torch.where(
                        text_labels_exp[i, :, :1] == self.text_bos_id, new_weight, loss_scale[i, :, :1]
                    )

                    # Assign new_weight to EOS tokens in the current sequence
                    loss_scale[i, :, :1] = torch.where(
                        text_labels_exp[i, :, :1] == self.text_eos_id, new_weight, loss_scale[i, :, :1]
                    )

            elif self.cfg.scale_loss_by == 'non_sil_4_dynamic_x_less_eos_bos_speech_text':
                # Expand text_labels to match the shape of loss_scale: [B, T] → [B, T, 1]
                text_labels_exp = text_labels.unsqueeze(-1)

                # Assign a weight of 4.0 to all non-padding tokens in the loss scale
                # Padding tokens retain their existing value
                loss_scale[:, :, :1] = torch.where(
                    text_labels_exp != self.text_pad_id,  # Condition: not a padding token
                    4.0,  # Assign fixed weight
                    loss_scale[:, :, :1],  # Keep original value otherwise
                )

                # Compute the total loss weight assigned to valid (non-padding) tokens in each sequence
                # Shape: [B] — one scalar value per batch item
                text_tot_scale_for_valid_tokens = loss_scale[:, :, :1].flatten(1, 2).sum(-1)
                speech_tot_scale_for_valid_tokens = (
                    loss_scale[:, :, -1:].flatten(1, 2).sum(-1)
                )  # use only the last speech channel because all the channels are identical

                # Count how many BOS tokens are present per sequence
                # Shape: [B]
                num_bos_tokens = (text_labels_exp == self.text_bos_id).flatten(1, 2).sum(-1)

                # Count how many EOS tokens are present per sequence
                # Shape: [B]
                num_eos_tokens = (text_labels_exp == self.text_eos_id).flatten(1, 2).sum(-1)

                # Compute the total number of special tokens (BOS + EOS) for each sequence
                # Shape: [B]
                tot_special_tokens = num_bos_tokens + num_eos_tokens
                # Loop through each item in the batch to reassign loss weight to special tokens
                for i in range(text_labels.size(0)):
                    # Avoid division by zero: only compute new weight if BOS/EOS tokens are present
                    if tot_special_tokens[i] > 0:
                        # Redistribute the total valid token weight equally across BOS and EOS tokens
                        new_weight_text = (text_tot_scale_for_valid_tokens[i] / tot_special_tokens[i]) / self.cfg.get("dynamic_scale_loss_x", 10.0)
                        new_weight_speech = (speech_tot_scale_for_valid_tokens[i] / tot_special_tokens[i]) / self.cfg.get("dynamic_scale_loss_x", 10.0)
                    else:
                        # No special tokens found — set weight to zero
                        new_weight_text = 0.0
                        new_weight_speech = 0.0

                    # set text eos/bos scale
                    # Assign new_weight to BOS tokens in the current sequence
                    loss_scale[i, :, :1] = torch.where(
                        text_labels_exp[i, :, :1] == self.text_bos_id, new_weight_text, loss_scale[i, :, :1]
                    )

                    # Assign new_weight to EOS tokens in the current sequence
                    loss_scale[i, :, :1] = torch.where(
                        text_labels_exp[i, :, :1] == self.text_eos_id, new_weight_text, loss_scale[i, :, :1]
                    )
                    # set speech bos/eos scale
                    # Assign new_weight to BOS tokens in the current sequence
                    loss_scale[i, :, 1:] = torch.where(
                        audio_labels[i, :, :] == self.speech_bos_id, new_weight_speech, loss_scale[i, :, 1:]
                    )

                    # Assign new_weight to EOS tokens in the current sequence
                    loss_scale[i, :, 1:] = torch.where(
                        audio_labels[i, :, :] == self.speech_eos_id, new_weight_speech, loss_scale[i, :, 1:]
                    )

<<<<<<< HEAD
            elif self.cfg.scale_loss_by == 'non_sil_4_dynamic_10x_less_eos_bos_speech_text':
                # Expand text_labels to match the shape of loss_scale: [B, T] → [B, T, 1]
                text_labels_exp = text_labels.unsqueeze(-1)

                # Assign a weight of 4.0 to all non-padding tokens in the loss scale
                # Padding tokens retain their existing value
                loss_scale[:, :, :1] = torch.where(
                    text_labels_exp != self.text_pad_id,  # Condition: not a padding token
                    4.0,  # Assign fixed weight
                    loss_scale[:, :, :1],  # Keep original value otherwise
                )

                # Compute the total loss weight assigned to valid (non-padding) tokens in each sequence
                # Shape: [B] — one scalar value per batch item
                text_tot_scale_for_valid_tokens = loss_scale[:, :, :1].flatten(1, 2).sum(-1)
                speech_tot_scale_for_valid_tokens = (
                    loss_scale[:, :, -1:].flatten(1, 2).sum(-1)
                )  # use only the last speech channel because all the channels are identical

                # Count how many BOS tokens are present per sequence
                # Shape: [B]
                num_bos_tokens = (text_labels_exp == self.text_bos_id).flatten(1, 2).sum(-1)

                # Count how many EOS tokens are present per sequence
                # Shape: [B]
                num_eos_tokens = (text_labels_exp == self.text_eos_id).flatten(1, 2).sum(-1)

                # Compute the total number of special tokens (BOS + EOS) for each sequence
                # Shape: [B]
                tot_special_tokens = num_bos_tokens + num_eos_tokens
                # Loop through each item in the batch to reassign loss weight to special tokens
                for i in range(text_labels.size(0)):
                    # Avoid division by zero: only compute new weight if BOS/EOS tokens are present
                    if tot_special_tokens[i] > 0:
                        # Redistribute the total valid token weight equally across BOS and EOS tokens
                        new_weight_text = (text_tot_scale_for_valid_tokens[i] / tot_special_tokens[i]) / 10.0
                        new_weight_speech = (speech_tot_scale_for_valid_tokens[i] / tot_special_tokens[i]) / 10.0
                    else:
                        # No special tokens found — set weight to zero
                        new_weight_text = 0.0
                        new_weight_speech = 0.0

                    # set text eos/bos scale
                    # Assign new_weight to BOS tokens in the current sequence
                    loss_scale[i, :, :1] = torch.where(
                        text_labels_exp[i, :, :1] == self.text_bos_id, new_weight_text, loss_scale[i, :, :1]
                    )

                    # Assign new_weight to EOS tokens in the current sequence
                    loss_scale[i, :, :1] = torch.where(
                        text_labels_exp[i, :, :1] == self.text_eos_id, new_weight_text, loss_scale[i, :, :1]
                    )
                    # set speech bos/eos scale
                    # Assign new_weight to BOS tokens in the current sequence
                    loss_scale[i, :, 1:] = torch.where(
                        audio_labels[i, :, :] == self.speech_bos_id, new_weight_speech, loss_scale[i, :, 1:]
                    )

                    # Assign new_weight to EOS tokens in the current sequence
                    loss_scale[i, :, 1:] = torch.where(
                        audio_labels[i, :, :] == self.speech_eos_id, new_weight_speech, loss_scale[i, :, 1:]
                    )
=======
>>>>>>> b7b7cfa4
            else:
                raise ValueError(f"Unknown scale_loss_by: {self.cfg.scale_loss_by}")

        # debug samples:
<<<<<<< HEAD
        if (
            self.cfg.get("debug_dataloader_audios_path", None)
            and self.training
            and 's2s_duplex_overlap_as_s2s_duplex' not in batch["formatter"]
            and 'lhotse_tts_as_repeat_after_me' not in batch["formatter"]
        ):

=======
        if self.cfg.get("debug_dataloader_audios_path", None) and self.training and "silence_augmented" in batch["formatter"][0]:
>>>>>>> b7b7cfa4
            def count_leading_silence_tokens(tensor: torch.Tensor, silence_token: int = 0) -> int:
                """
                Count the number of consecutive silence tokens at the beginning of a 1D tensor.

                Args:
                    tensor (torch.Tensor): 1D tensor of tokens.
                    silence_token (int): The token considered as silence (default: 0).

                Returns:
                    int: Number of consecutive silence tokens at the beginning.
                """
                if tensor.ndim != 1:
                    raise ValueError("Input tensor must be 1D.")

                count = 0
                for token in tensor:
                    if token.item() == silence_token:
                        count += 1
                    else:
                        break
                return count

            def write_wave(one_audio_signal, file_name, sr=None):
                import numpy as np
                import soundfile as sf

                one_audio_signal = one_audio_signal.cpu().numpy()
                one_audio_signal = one_audio_signal.astype(np.float32)
                if sr is None:
                    sr = self.target_sample_rate
                # one_audio_signal = np.clip(one_audio_signal, -1.0, 1.0)
                sf.write(file_name, one_audio_signal, sr)

            # encode and decode the audio
            with fp32_precision(), torch.no_grad():
                lengths = torch.tensor([batch["target_audio"].shape[1]] * batch["target_audio"].shape[0]).to(
                    self.audio_codec.device
                )
                reconstructed_audio_from_wav, _ = self.audio_codec(audio=batch["target_audio"], audio_len=lengths)
                # reconstruct wav
                audio_labels_ = replace_control_speech_codes(audio_labels, self._control_codes)
                with fp32_precision(), torch.no_grad():
                    lengths = torch.tensor([audio_labels_.shape[1]] * audio_labels_.shape[0]).to(
                        self.audio_codec.device
                    )
                    reconstructed_audio_from_tokens, _ = self.audio_codec.decode(
                        tokens=audio_labels_.transpose(1, 2), tokens_len=lengths
                    )

            for i in range(audio_labels_.shape[0]):
                write_wave(
                    batch["target_audio"][i],
                    os.path.join(self.cfg.get("debug_dataloader_audios_path"), f"target_audio_{i}.wav"),
                    sr=self.target_sample_rate,
                )
                write_wave(
                    batch["target_first_turn_audio"][i],
                    os.path.join(self.cfg.get("debug_dataloader_audios_path"), f"speaker_ref_{i}.wav"),
                    sr=self.target_sample_rate,
                )
                write_wave(
                    batch["source_audio"][i],
                    os.path.join(self.cfg.get("debug_dataloader_audios_path"), f"source_audio_{i}.wav"),
                    sr=self.source_sample_rate,
                )

                write_wave(
                    reconstructed_audio_from_tokens[i],
                    os.path.join(
                        self.cfg.get("debug_dataloader_audios_path"), f"target_audio_reconstructed_from_tokens_{i}.wav"
                    ),
                    sr=self.target_sample_rate,
                )

                write_wave(
                    reconstructed_audio_from_wav[i],
                    os.path.join(
                        self.cfg.get("debug_dataloader_audios_path"),
                        f"target_audio_reconstructed_from_waveform_{i}.wav",
                    ),
                    sr=self.target_sample_rate,
                )
                if self.cfg.get("use_eou_decoder", None) or self.cfg.get("llm_predict_eou", None):
                    repeat_factor = int(self.target_sample_rate / self.target_fps)
                    eou_wav = (
                        eou_labels[i].unsqueeze(0).unsqueeze(-1).repeat(1, 1, repeat_factor)
                    )  # (B, T, repeat_factor)
                    eou_wav = eou_wav.view(1, -1)  # (B, T * repeat_factor)
                    eou_wav = eou_wav.float() * 0.8  #  make 1 audible and keep 0 as total silence
                    write_wave(
                        eou_wav.squeeze(),
                        os.path.join(self.cfg.get("debug_dataloader_audios_path"), f"eou_{i}.wav"),
                        sr=self.target_sample_rate,
                    )

            num_bos_tokens = (text_labels.unsqueeze(-1) == self.text_bos_id).flatten(1, 2).sum(-1)
            # Count how many EOS tokens are present per sequence
            # Shape: [B]
            num_eos_tokens = (text_labels.unsqueeze(-1) == self.text_eos_id).flatten(1, 2).sum(-1)
            print("Num eos:", num_eos_tokens, "num bos:", num_bos_tokens)
            # check text
            print(
                "text_labels decoded:",
                tokens_to_str(
                    text_labels[-1:], target_codes_lens - 1, tokenizer=self.tokenizer, pad_id=self.text_pad_id
                ),
            )
            print(
                "target labels from dataloader decoded:",
                tokens_to_str(
                    batch["target_tokens"][-1:],
                    target_codes_lens - 1,
                    tokenizer=self.tokenizer,
                    pad_id=self.text_pad_id,
                ),
            )
            print(
                "Number of padding tokens on the begining:",
                count_leading_silence_tokens(text_labels[-1:].squeeze(), self.text_pad_id),
            )

            print(batch["formatter"])
            if audio_labels_.shape[0] > 1 and num_bos_tokens[0].item() == num_eos_tokens[0].item():
                exit()

        return {
            "input_embeds": input_embeds,
            "input_lens": source_encoded_lens - 1,
            "output_lens": target_codes_lens - 1,
            "text_labels": text_labels,
            "eou_labels": eou_labels,
            "eou_logits": eou_logits,
            "eou_loss_scale": eou_loss_scale,
            "eou_skip_batch": eou_skip_batch,
            "input_audio_tokens": audio_inputs,
            "audio_labels": audio_labels,
            "seq_mask": seq_mask,
            "loss_scale": loss_scale,
            "perception_emb": source_encoded[:, :-1],
            "asr_emb": asr_emb[:, :-1],
            "speaker_encoder_emb": speaker_encoder_emb,
        }

    def track_param_updates(self, param_filter: str = "speech_generation.text_embeddings", verbose=True):
        if not hasattr(self, "_param_tracker_state"):
            # First-time call: cache current weights
            self._param_tracker_state = {
                name: p.clone().detach() for name, p in self.named_parameters() if param_filter in name
            }
            if verbose:
                print(f"[Tracker] Initialized snapshot for: {[k for k in self._param_tracker_state]}")
            return

        if verbose:
            print(f"\n📊 [Tracker] Comparing parameters with filter '{param_filter}':")

        for name, p in self.named_parameters():
            if param_filter not in name:
                continue
            prev = self._param_tracker_state[name]
            now = p.detach()
            delta = (now - prev).abs().sum()
            mean_delta = delta / p.numel()

            if delta.item() == 0.0:
                print(f"❌ {name:50s} has NOT been updated (Δsum = 0.0)")
            else:
                print(f"✅ {name:50s} Δsum={delta.item():.4e}  Δmean={mean_delta.item():.4e}")

            # update tracker state
            self._param_tracker_state[name] = now.clone().detach()

    def training_step(self, batch: dict, batch_idx: int):
        for m in (self.perception.preprocessor, self.perception.encoder, self.llm, self.speech_generation):
            if is_frozen(m):
                m.eval()

        if self.cfg.get("use_eou_decoder", None):
            if is_frozen(self.eou_decoder):
                self.eou_decoder.eval()

        if self.cfg.get("llm_predict_eou", None):
            if self.cfg.get("llm_use_extra_eou_waveform_encoder", False):
                if is_frozen(self.eou_wav_encoder):
                    self.eou_wav_encoder.eval()

        # self.track_param_updates("speech_generation.")

        inputs = self.prepare_inputs(batch)
        forward_outputs = self(
            inputs["input_embeds"],
            input_audio_tokens=inputs["input_audio_tokens"],
            seq_mask=inputs["seq_mask"],
            target_text_tokens=inputs["text_labels"],
            modality_adapter_emb=inputs["perception_emb"],
            asr_emb=inputs["asr_emb"],
            speaker_encoder_emb=inputs["speaker_encoder_emb"],
        )
        num_frames = inputs["input_lens"].sum()
        with loss_parallel():
            # mask audio logits to ignore sequence padding
            text_logits = forward_outputs["text_logits"]
            if self.cfg.get("mask_sequence_loss", True):
                text_logits = text_logits * inputs["seq_mask"][:, :, 0].unsqueeze(-1)

            text_loss = (
                torch.nn.functional.cross_entropy(
                    text_logits.flatten(0, 1),  # (B, T, Vt) -> (*, Vt)
                    inputs["text_labels"].flatten(0, 1),
                    reduction="none",
                )
                * inputs["loss_scale"][:, :, 0].flatten(0, 1)
            ).sum(-1) / num_frames

            # mask audio logits to ignore sequence padding
            audio_logits = forward_outputs["audio_logits"]
            if self.cfg.get("mask_sequence_loss", True):
                audio_logits = audio_logits * inputs["seq_mask"][:, :, -1].unsqueeze(-1).unsqueeze(-1)

            audio_loss = (
                torch.nn.functional.cross_entropy(
                    audio_logits.flatten(0, 2),  # (B, T, K, Vs) -> (*, Vs)
                    inputs["audio_labels"].flatten(0, 2),
                    reduction="none",
                )
                * inputs["loss_scale"][:, :, 1:].flatten(0, 2)
            ).sum(-1) / (num_frames * self._num_codebooks)

        loss = self.cfg.text_loss_weight * text_loss + self.cfg.audio_loss_weight * audio_loss

        eou_loss = 0.0
        if self.cfg.get("use_eou_decoder", None) and not inputs["eou_skip_batch"]:
            eou_loss = (
                torch.nn.functional.cross_entropy(
                    inputs["eou_logits"].flatten(0, 1),  # (B, T, Vt) -> (*, Vt)
                    inputs["eou_labels"].flatten(0, 1),
                    reduction="none",
                )
                * inputs["eou_loss_scale"].flatten(0, 1)
            ).sum(-1) / num_frames

            loss = loss + eou_loss * self.cfg.get("eou_loss_weight", 2.0)

        if self.cfg.get("llm_predict_eou", None) and not inputs["eou_skip_batch"]:
            eou_loss = (
                (torch.nn.functional.cross_entropy(
                    forward_outputs["eou_logits"].flatten(0, 1),  # (B, T, Vt) -> (*, Vt)
                    inputs["eou_labels"].flatten(0, 1),
                    reduction="none",
                ) * inputs["eou_loss_scale"].flatten(0, 1)).sum(-1)
                / num_frames
            )

            loss = loss + eou_loss * self.cfg.get("eou_loss_weight", 2.0)

        B, T = inputs["input_embeds"].shape[:2]
        ans = {
            "loss": loss,
            "learning_rate": (
                torch.as_tensor(self.trainer.optimizers[0].param_groups[0]['lr'] if self._trainer is not None else 0)
            ),
            "text_loss": text_loss,
            "audio_loss": audio_loss,
            "batch_size": B,
            "sequence_length": T,
            "num_frames": num_frames.to(torch.float32),  # avoid warning
            "padding_ratio": num_frames / (B * T),
        }

        if self.cfg.get("use_eou_decoder", None) or self.cfg.get("llm_predict_eou", None):
            ans["eou_loss"] = eou_loss

        self.log_dict(ans, on_step=True)
        return ans

    def on_train_epoch_start(self) -> None:
        setup_audio_codec(self)  # potentially reloads the audio codec to make sure it's in fp32
        if hasattr(self.speech_generation, "use_speaker_encoder") and self.speech_generation.use_speaker_encoder:
            self.speech_generation.setup_speaker_encoder()  # potentially reloads the speaker encoder to make sure it's in fp32

    def on_validation_epoch_start(self) -> None:
        self.on_train_epoch_start()
        self.results_logger = ResultsLogger(self.validation_save_path).reset()

        self.asr_bleu = ASRBLEU(self.cfg.scoring_asr).reset()
        self.bleu = BLEU().reset()
        tolerance = int(
            self.cfg.get("val_acc_tolerance", 160) / (1000 / self.target_fps)
        )  # 160 ms as default tolerance --> 2 tokens for 12.5FPS and 1 for 25FPS
        self.text_bos_acc = TokenAccuracy(
            token_name="text_bos", token_id=self.text_bos_id, tolerance=tolerance
        ).reset()
        self.text_eos_acc = TokenAccuracy(
            token_name="text_eos", token_id=self.text_eos_id, tolerance=tolerance
        ).reset()

    def on_validation_epoch_end(self, prefix="val") -> None:
        asr_bleu = self.asr_bleu.compute()
        for k, m in asr_bleu.items():
            self.log(f"{prefix}_{k}", m.to(self.device), on_epoch=True, sync_dist=True)
        bleu = self.bleu.compute()
        for k, m in bleu.items():
            self.log(f"{prefix}_{k}", m.to(self.device), on_epoch=True, sync_dist=True)
        text_bos_acc = self.text_bos_acc.compute()
        for k, m in text_bos_acc.items():
            self.log(f"{prefix}_{k}", m.to(self.device), on_epoch=True, sync_dist=True)
        text_eos_acc = self.text_eos_acc.compute()
        for k, m in text_eos_acc.items():
            self.log(f"{prefix}_{k}", m.to(self.device), on_epoch=True, sync_dist=True)

    def validation_step(self, batch: dict, batch_idx: int):

        # Update speaker embedding to reflect the one in the prompt during inference
        if self.speech_generation.use_speaker_encoder and self.speech_generation.inference_speaker_reference:
            self.speech_generation.update_inference_speaker_embedding(
                self.speech_generation.inference_speaker_reference
            )

        for name, dataset_batch in batch.items():
            if dataset_batch is None:
                continue  # some dataset is exhausted

            results = self.offline_inference(
                dataset_batch["source_audio"],
                dataset_batch["source_audio_lens"],
            )

            with fp32_precision():  # resample is fragile to bfloat16 default dtype
                asr_hyps = self.asr_bleu.update(
                    name=name,
                    refs=dataset_batch["target_texts"],
                    pred_audio=resample(results["audio"], 22050, 16000),
                    pred_audio_lens=(results["audio_len"] / 22050 * 16000).to(torch.long),
                )

                self.results_logger.update(
                    name=name,
                    refs=dataset_batch["target_texts"],
                    hyps=results["text"],
                    asr_hyps=asr_hyps,
                    samples_id=dataset_batch['sample_id'],
                    pred_audio=results["audio"],
                    pred_audio_sr=self.target_sample_rate,
                    user_audio=dataset_batch["source_audio"],
                    user_audio_sr=self.source_sample_rate,
                    eou_pred=results["gen_eou"] if self.cfg.get("use_eou_decoder", None) or self.cfg.get("llm_predict_eou", None)  or self.cfg.get("inference_use_external_eou_predictor", None) else None,
                    fps=self.source_fps,
                    results=results if self.cfg.get("dump_tokens_text", False) else None,
                    tokenizer=self.tokenizer,
                )

            self.bleu.update(name=name, refs=dataset_batch["target_texts"], hyps=results["text"])
            self.text_bos_acc.update(name=name, refs=dataset_batch["target_tokens"], hyps=results["tokens_text"])
            self.text_eos_acc.update(name=name, refs=dataset_batch["target_tokens"], hyps=results["tokens_text"])

    def on_test_epoch_start(self) -> None:
        return self.on_validation_epoch_start()

    def on_test_epoch_end(self) -> None:
        return self.on_validation_epoch_end(prefix="test")

    def test_step(self, *args, **kwargs):
        return self.validation_step(*args, **kwargs)

    def _get_bos_embedding(self) -> torch.Tensor:
        """
        Remove the audio codec embedding for the beginning of AR decoding.
        """
        text_bos = torch.full((1,), fill_value=self.text_pad_id, device=self.device)
        input_embeds = self.embed_tokens(text_bos)
        return input_embeds

    @torch.no_grad()
    def offline_inference(
        self,
        input_signal: torch.Tensor,
        input_signal_lens: torch.Tensor,
        decode_audio: bool = True,
    ) -> dict[str, torch.Tensor]:
        """
        Autoregressive prediction.

        Args:
            input_signal: a batch of waveforms with shape (B, T) with source sampling rate.
            input_signal_lens: example lengths as number of samples of shape (B,).
            decode_audio: bool, whether to decode audio codes to waveform.

        Returns:
            A dict with keys:
                * "text": generated text, de-tokenized to strings, properly skipping text_pad_id; list of length B.
                * "tokens_text": generated text tokens of shape (B, T2).
                * "tokens_audio": generated audio codes of shape (B, T2, K) where `K=num_codebooks`.
                * "tokens_len" output lengths as number of tokens of shape (B,).
                * "audio": generated waveform of shape (B, T3) (`decode_audio=True`).
                * "audio_len" output lengths as number of waveform samples of shape (B,) (when `decode_audio=True`).
        """
        source_encoded, lengths, asr_emb = self.perception(
            input_signal=input_signal, input_signal_length=input_signal_lens, return_encoder_emb=True
        )
        B, T_local, H = source_encoded.shape

        if self.cfg.get("inference_eou_from_bos_eos", None):
            eou_mask_generator = EfficientBatchStreamingSpeakingMaskGenerator(device=source_encoded.device, max_length=self.cfg.speech_decoder.max_length_causal_mask, batch_size=B, bos_token_id=self.text_bos_id, eos_token_id=self.text_eos_id, eou_window=2, eos_lookback=7, bos_lookback=7, force_bos_from_eou=self.cfg.get("inference_force_follow_external_eou_bos", False))

        # add eou embedding
        if self.cfg.get("use_eou_decoder", None) or self.cfg.get("inference_use_external_eou_predictor", None):
            # predict eou logits
            if self.cfg.get("eou_decoder_from_wav", None) or self.cfg.get("inference_use_external_eou_predictor", None):
                eou_logits, _ = self.eou_decoder(input_signal.to(source_encoded.dtype), input_signal_lens)
                if source_encoded.size(1) > eou_logits.size(1):
                    # Pad on the right (end of time axis)
                    pad_len = source_encoded.size(1) - eou_logits.size(1)
                    eou_logits = torch.nn.functional.pad(
                        eou_logits, pad=(0, 0, 0, pad_len), mode='constant', value=0.0
                    )
                else:
                    eou_logits = eou_logits[:, : source_encoded.size(1)]
            else:
                mask = torch.ones(
                    (asr_emb.size(0), asr_emb.size(1)),
                    device=asr_emb.device,
                )
                eou_logits = self.eou_decoder(asr_emb, x_mask=mask)

            # if not in training time get eou from the eou decoder
            gen_eou = torch.argmax(eou_logits, dim=-1).view(B, T_local).contiguous()
            # add eou embedding to the llm input
            eou_emb = self.eou_embedding(gen_eou)
            if self.cfg.get("inference_eou_from_bos_eos", None):
                external_eou = gen_eou.clone().float()

        # Determine decoding length and pad if FSDP
        if self._use_fsdp:
            T_tensor = torch.tensor([T_local], device=source_encoded.device)
            dist.all_reduce(T_tensor, op=dist.ReduceOp.MAX)
            T = int(T_tensor.item())
            if T > T_local:
                last_frame = source_encoded[:, T_local - 1 : T_local, :]  # (B,1,H)
                pad = last_frame.repeat(1, T - T_local, 1)  # (B, T-T_local, H)
                source_encoded = torch.cat([source_encoded, pad], dim=1)
                asr_emb = torch.cat([asr_emb, pad], dim=1)
                if self.cfg.get("use_eou_decoder", None):
                    eou_emb = torch.cat([eou_emb, pad], dim=1)
        else:
            T = T_local

        # Apply channel weight
        input_embeds = source_encoded.clone()
        input_embeds *= self.cfg.get("duplex_user_channel_weight", 1.0)
<<<<<<< HEAD

        # add eou embedding
        if self.cfg.get("use_eou_decoder", None):
=======
        
        # create first_eou and add eou embedding
        if self.cfg.get("llm_predict_eou", None):
            first_eou = torch.zeros(B, 1).long().to(source_encoded.device)
            # compute eou_emb only for the first frame
            eou_emb = self.eou_embedding(first_eou)

            if self.cfg.get("llm_use_extra_eou_waveform_encoder", False):
                # compute the eou_wav_encoder for the whole sequence as done to the source_encoded
                wav_eou_emb, _ = self.eou_wav_encoder(input_signal.to(source_encoded.dtype), input_signal_lens)
                # ensures that logits and labels has the same shape
                if source_encoded.size(1) > wav_eou_emb.size(1):
                    # Pad on the right (end of time axis)
                    pad_len = source_encoded.size(1) - wav_eou_emb.size(1)
                    wav_eou_emb = torch.nn.functional.pad(wav_eou_emb, pad=(0, 0, 0, pad_len), mode='constant', value=0.0)
                else:
                    wav_eou_emb = wav_eou_emb[:, :source_encoded.size(1)]
                # add only the first frame to the model
                eou_emb = eou_emb + wav_eou_emb[:, :1]

            input_embeds[:, 0] += eou_emb[:, 0]
            gen_eou = torch.empty(B, T, device=self.device, dtype=torch.long)

        elif self.cfg.get("use_eou_decoder", None):
            first_eou = gen_eou[:, :1]
>>>>>>> b7b7cfa4
            input_embeds.add_(eou_emb)
        else:
            first_eou = None

        # This cache is for self.llm
        cache = DynamicCache()
        # Call reset_input_and_kv_cache to enable cache for TransformerARSpeechDecoder
        self.speech_generation.reset_input_and_kv_cache(use_cache=True)
        gen_text = torch.empty(B, T, device=self.device, dtype=torch.long)
        gen_audio = torch.empty(B, T, self._num_codebooks, device=self.device, dtype=torch.long)

        # First step, use speech_delay token
        input_embeds[:, 0] += self._get_bos_embedding()
        first_audio = torch.full(
            [B, 1, self._num_codebooks],
            fill_value=self.speech_delay_id,
            device=self.device,
            dtype=torch.long,
        )
        ans = self(
            input_embeds[:, :1],
            cache=cache,
            input_audio_tokens=first_audio,
            seq_mask=None,
            target_text_tokens=None,  # text input will be sampled from llm backbone
            modality_adapter_emb=source_encoded[:, :1],
            asr_emb=asr_emb[:, :1],
<<<<<<< HEAD
            speaker_encoder_emb=None,  # for inference uses the cached inference_speaker_embedding
=======
            speaker_encoder_emb=None, # for inference uses the cached inference_speaker_embedding
            eou=first_eou,
>>>>>>> b7b7cfa4
        )
        gen_text[:, 0] = ans["text_logits"][:, -1].argmax(dim=-1)
        gen_audio[:, 0] = ans["audio_logits"][:, -1].argmax(dim=-1)

        if self.cfg.get("llm_predict_eou", None):
            gen_eou[:, 0] = ans["eou_logits"][:, -1].argmax(dim=-1)

        if self.cfg.get("inference_eou_from_bos_eos", None):
            gen_eou[:, 0] = eou_mask_generator.step(gen_text[:, 0], eou_probs=external_eou[:, 0] if self.cfg.get("inference_force_follow_external_eou", None) else None)[:, 0]

        # Autoregressive loop
        for t in range(1, T):
            if self.cfg.get("llm_predict_eou", None):
                cond_eou = gen_eou[:, t - 1]
                eou_emb = self.eou_embedding(gen_eou[:, t - 1 : t])
                if self.cfg.get("llm_use_extra_eou_waveform_encoder", False):
                    eou_emb = eou_emb + wav_eou_emb[:, t : t + 1]
                input_embeds[:, t] += eou_emb[:, -1] # add the last eou emb
            elif self.cfg.get("use_eou_decoder", None):
                cond_eou = gen_eou[:, t]
            elif self.cfg.get("inference_eou_from_bos_eos", None):
                cond_eou = gen_eou[:, t - 1]
            else:
                cond_eou = None

            last_emb = self.embed_tokens(gen_text[:, t - 1])
            input_embeds[:, t] += last_emb

            current_audio = gen_audio[:, t - 1 : t, :]
            ans = self(
                input_embeds[:, t : t + 1],
                cache=ans["cache"],
                input_audio_tokens=current_audio,
                seq_mask=None,
                target_text_tokens=None,  # text input will be sampled from llm backbone
                modality_adapter_emb=source_encoded[:, t : t + 1],
                asr_emb=asr_emb[:, t : t + 1],
<<<<<<< HEAD
                speaker_encoder_emb=None,  # for inference uses the cached inference_speaker_embedding
=======
                speaker_encoder_emb=None, # for inference uses the cached inference_speaker_embedding
                eou=cond_eou,
>>>>>>> b7b7cfa4
            )
            gen_text[:, t] = ans["text_logits"][:, -1].argmax(dim=-1)
            gen_audio[:, t] = ans["audio_logits"][:, -1].argmax(dim=-1)

            if self.cfg.get("llm_predict_eou", None):
                gen_eou[:, t] = ans["eou_logits"][:, -1].argmax(dim=-1)

            if self.cfg.get("inference_eou_from_bos_eos", None):
                gen_eou[:, t] = eou_mask_generator.step(gen_text[:, t], eou_probs=external_eou[:, t] if self.cfg.get("inference_force_follow_external_eou", None) else None)[:, t]

            num_transition_tokens = self.cfg.get('inference_eou_num_transition_tokens', 2)
            if self.cfg.get('inference_force_bos_eos_follow_eou', None) and t >= num_transition_tokens:
                # Check last num_transition_tokens EOU predictions: if all 0 and current is 1 → BOS in text
                prev_zeros = (gen_eou[:, t - num_transition_tokens:t] == 0).all(dim=1)
                curr_is_one = (gen_eou[:, t] == 1)
                force_bos = prev_zeros & curr_is_one

                # force bos
                gen_text[:, t] = torch.where(
                    force_bos,
                    self.text_bos_id,
                    gen_text[:, t]
                )

                # Check last num_transition_tokens EOU predictions: if all 1 and current is 0 → EOS in text
                prev_ones = (gen_eou[:, t - num_transition_tokens:t] == 1).all(dim=1)
                curr_is_zero = (gen_eou[:, t] == 0)
                force_eos = prev_ones & curr_is_zero
                # force eos
                gen_text[:, t] = torch.where(
                    force_eos,
                    self.text_eos_id,
                    gen_text[:, t]
                )

                not_special = (gen_text[:, t] != self.text_bos_id) & (gen_text[:, t] != self.text_eos_id)
                should_pad = (gen_eou[:, t] == 0) & not_special

                # if EOU is zero, allows text channel only to assume, zero, eou or bos
                gen_text[:, t] = torch.where(
                    should_pad,
                    self.text_pad_id,
                    gen_text[:, t]
                )

            if self.cfg.get('inference_force_bos_eos_follow_eou_speech_channel', None) and t >= num_transition_tokens:
                not_special = (gen_audio[:, t] != self.speech_bos_id) & (gen_audio[:, t] != self.speech_eos_id)
                should_pad = (gen_eou[:, t] == 0) & not_special[:, 0]

                # if EOU is zero, allows text channel only to assume, zero, eou or bos
                gen_audio[:, t] = torch.where(
                    should_pad.unsqueeze(-1),
                    gen_audio[:, 0], # first token that supposed to be silence
                    gen_audio[:, t]
                )


            # inference trick force speech decoder eos/bos to make the model more robust
            num_speech_delay = 1
            if self.cfg.get('inference_force_speech_bos', None) and num_speech_delay < gen_text.shape[1]:
                gen_audio[:, -1] = torch.where(
                    (gen_text[:, -1 - num_speech_delay].unsqueeze(-1) == self.text_bos_id)
                    * (torch.sum(gen_audio[:, -1 - num_speech_delay :] == self.speech_bos_id, 1) == 0),
                    self.speech_bos_id,
                    gen_audio[:, -1],
                )

            if self.cfg.get('inference_force_speech_eos', None) and gen_text.shape[
                1
            ] > num_speech_delay + self.cfg.get("advance_text_channel_by", 0):
                # tmp solution: force to stop talking if user interruption is detected
                gen_audio[:, -1] = torch.where(
                    (
                        (
                            gen_text[:, -1 - num_speech_delay - self.cfg.get("advance_text_channel_by", 0)].unsqueeze(
                                -1
                            )
                            == self.text_eos_id
                        )
                    ),
                    self.speech_eos_id,
                    gen_audio[:, -1],
                )
            

        # Trim back to local length if padded
        if self._use_fsdp and T > T_local:
            gen_text = gen_text[:, :T_local]
            gen_audio = gen_audio[:, :T_local]

        ans = {
            "text": tokens_to_str(gen_text, lengths, tokenizer=self.tokenizer, pad_id=self.text_pad_id),
            "tokens_text": gen_text,
            "tokens_audio": gen_audio,
            "tokens_len": lengths,
        }

        if decode_audio:
            gen_audio_codes = replace_control_speech_codes(gen_audio, self._control_codes)
            with fp32_precision(), torch.no_grad():
                predicted_audio, predicted_audio_lens = self.audio_codec.decode(
                    tokens=gen_audio_codes.transpose(1, 2), tokens_len=lengths
                )
            ans["audio"] = predicted_audio
            ans["audio_len"] = predicted_audio_lens

        if self.cfg.get("use_eou_decoder", None) or self.cfg.get("llm_predict_eou", None) or self.cfg.get("inference_use_external_eou_predictor", None):
            ans["gen_eou"] = gen_eou

        # Call reset_input_and_kv_cache to reset cache for TransformerARSpeechDecoder
        self.speech_generation.reset_input_and_kv_cache(use_cache=False)
        return ans

    def backward(self, *args, **kwargs):
        with loss_parallel():
            super().backward(*args, **kwargs)

    def configure_optimizers(self):
        return configure_optimizers(self)

    @property
    def oomptimizer_schema(self) -> dict:
        """
        Return a typing schema for optimal batch size calibration for various
        sequence lengths using OOMptimizer.
        """
        return {
            "cls": dict,
            "inputs": [
                {"name": "source_audio", "type": NeuralType(("B", "T"), AudioSignal()), "seq_length": "input"},
                {"name": "source_audio_lens", "type": NeuralType(("B",), LengthsType()), "seq_length": "input"},
                {"name": "target_audio", "type": NeuralType(("B", "T"), AudioSignal()), "seq_length": "input"},
                {"name": "target_audio_lens", "type": NeuralType(("B",), LengthsType()), "seq_length": "input"},
                {
                    "name": "target_tokens",
                    "type": NeuralType(("B", "T"), LabelsType()),
                    "seq_length": "output",
                    "vocab_size": self.tokenizer.vocab_size,
                },
            ],
        }

    def configure_model(self) -> None:
        # TODO(pzelasko): refactor into separate module re-usable across models
        device_mesh = self.device_mesh
        if device_mesh is None:
            return

        llm = self.llm
        if isinstance(llm, PeftModel):
            llm = llm.base_model.model

        if (tp_mesh := device_mesh["tensor_parallel"]).size() > 1:
            self._use_tp = True

            plan = {
                "layers.0": PrepareModuleInput(
                    input_layouts=(Replicate(),),  # , None)
                    desired_input_layouts=(Shard(1),),  # , None)
                    use_local_output=True,
                ),
                "norm": SequenceParallel(),
            }
            parallelize_module(llm, tp_mesh, plan)

            for transformer_block in llm.layers:
                plan = {
                    "input_layernorm": SequenceParallel(),
                    "self_attn.q_proj": ColwiseParallel(),
                    "self_attn.k_proj": ColwiseParallel(),
                    "self_attn.v_proj": ColwiseParallel(),
                    "self_attn.o_proj": RowwiseParallel(output_layouts=Shard(1)),
                    "post_attention_layernorm": SequenceParallel(),
                    "mlp": PrepareModuleInput(
                        input_layouts=(Shard(1),),
                        desired_input_layouts=(Replicate(),),
                    ),
                    "mlp.gate_proj": ColwiseParallel(),
                    "mlp.up_proj": ColwiseParallel(),
                    "mlp.down_proj": RowwiseParallel(output_layouts=Shard(1)),
                    # "pre_feedforward_layernorm": SequenceParallel(),
                    # "post_feedforward_layernorm": SequenceParallel(),
                }

                # Adjust attention module to use the local number of heads
                attn_layer = transformer_block.self_attn
                for attr in ("num_heads", "num_key_value_heads", "hidden_size"):
                    val = getattr(attn_layer, attr)
                    if val % tp_mesh.size() != 0:
                        logging.warning(
                            f"attn_layer.{attr}={val} is not divisible by {tp_mesh.size()=}: "
                            f"set a different tensor parallelism size to avoid errors."
                        )
                    setattr(attn_layer, attr, val // tp_mesh.size())

                parallelize_module(transformer_block, tp_mesh, plan)

            for m in (self.lm_head, self.audio_head):
                parallelize_module(
                    m,
                    tp_mesh,
                    ColwiseParallel(
                        input_layouts=Shard(1),
                        output_layouts=Shard(-1),
                        use_local_output=False,
                    ),
                )

        if (dp_mesh := device_mesh["data_parallel"]).size() > 1:
            assert dp_mesh.ndim == 1
            self._use_fsdp = True

            fsdp_config = {"mesh": dp_mesh}

            for idx, layer in enumerate(llm.layers):
                llm.layers[idx] = fully_shard(layer, **fsdp_config)
            self.embed_tokens = fully_shard(self.embed_tokens, **fsdp_config)
            self.llm = fully_shard(self.llm, **fsdp_config)
            self.lm_head = fully_shard(self.lm_head, **fsdp_config)
            self.perception = fully_shard(self.perception, **fsdp_config)
            if self.cfg.get("use_eou_decoder", None):
                self.eou_decoder = fully_shard(self.eou_decoder, **fsdp_config)
            self.speech_generation = fully_shard(self.speech_generation, **fsdp_config)

    def load_state_dict(self, state_dict, strict: bool = True):
        try:
            super().load_state_dict(state_dict, strict=strict)
        except RuntimeError as e:
            logging.info(f"Error loading model state_dict !! Retrying with partial initialization!")
            model_dict = set_model_dict_for_partial_init(state_dict, self.state_dict())
            super().load_state_dict(model_dict, strict=False)<|MERGE_RESOLUTION|>--- conflicted
+++ resolved
@@ -17,6 +17,7 @@
 
 import torch
 import torch.distributed as dist
+import torch.nn.functional as F
 import torchaudio
 from lightning import LightningModule
 from omegaconf import DictConfig, OmegaConf
@@ -58,11 +59,6 @@
 from nemo.utils import logging
 
 
-
-import torch
-import torch.nn.functional as F
-import random
-
 def generate_multiturn_speaking_mask(input_ids: torch.Tensor, bos_token_id: int = 0, eos_token_id: int = 1):
     """
     Efficient, batched speaking mask generator that marks 1 between <bos> and <eos> pairs.
@@ -86,6 +82,7 @@
     eos_cumsum = torch.cumsum(eos_mask, dim=1)
     speaking_mask = (bos_cumsum > eos_cumsum).to(torch.float32)
     return speaking_mask.long()
+
 
 def add_structured_noise_preserve_tail(
     mask: torch.Tensor,
@@ -141,6 +138,7 @@
 
 import torch
 
+
 class EfficientBatchStreamingSpeakingMaskGenerator:
     def __init__(
         self,
@@ -152,7 +150,7 @@
         eou_window: int = 2,
         eos_lookback: int = 6,
         force_bos_from_eou: bool = False,  # NEW
-        bos_lookback: int = 6,            # NEW
+        bos_lookback: int = 6,  # NEW
     ):
         self.max_length = max_length
         self.batch_size = batch_size
@@ -176,7 +174,7 @@
         self.recent_eos_ptr = torch.zeros(batch_size, dtype=torch.long, device=device)
 
         self.recent_is_bos = torch.zeros(batch_size, bos_lookback, dtype=torch.bool, device=device)  # NEW
-        self.recent_bos_ptr = torch.zeros(batch_size, dtype=torch.long, device=device)              # NEW
+        self.recent_bos_ptr = torch.zeros(batch_size, dtype=torch.long, device=device)  # NEW
 
         self.t = 0  # timestep
 
@@ -220,46 +218,30 @@
             just_started = (prev_vals == 0.0) & (last_vals == 1.0)  # NEW
 
             no_recent_eos = ~self.recent_is_eos.any(dim=1)
-            no_recent_bos = ~self.recent_is_bos.any(dim=1)         # NEW
+            no_recent_bos = ~self.recent_is_bos.any(dim=1)  # NEW
 
             # Force EOS
-            forced_eos = (
-                (~is_eos) &
-                (self.bos_counts > self.eos_counts) &
-                just_ended &
-                no_recent_eos
-            )
+            forced_eos = (~is_eos) & (self.bos_counts > self.eos_counts) & just_ended & no_recent_eos
 
             self.eos_counts += forced_eos.int()
 
             # Force BOS (optional)
             if self.force_bos_from_eou:
-                forced_bos = (
-                    (~is_bos) &
-                    (self.bos_counts <= self.eos_counts) &
-                    just_started &
-                    no_recent_bos
-                )
+                forced_bos = (~is_bos) & (self.bos_counts <= self.eos_counts) & just_started & no_recent_bos
                 self.bos_counts += forced_bos.int()
 
         # Compute speaking mask
         is_speaking = (self.bos_counts > self.eos_counts).float()
-        is_speaking = torch.where(
-            is_eos | forced_eos,
-            torch.tensor(1.0, device=device),
-            is_speaking
-        )
+        is_speaking = torch.where(is_eos | forced_eos, torch.tensor(1.0, device=device), is_speaking)
 
         if self.t < self.max_length:
             self.target_mask[:, self.t] = is_speaking
 
         self.t += 1
-        return self.target_mask[:, :self.t]
+        return self.target_mask[:, : self.t]
 
     def finalize(self) -> tuple[torch.Tensor, torch.Tensor]:
-        return self.target_mask[:, :self.t], self.eou_cache[:, :self.t]
-
-
+        return self.target_mask[:, : self.t], self.eou_cache[:, : self.t]
 
 
 class DuplexS2SSpeechDecoderModel(LightningModule, HFHubMixin):
@@ -349,8 +331,8 @@
 
         if self.cfg.get("inference_use_external_eou_predictor", None):
             self.eou_decoder = EOUDecoderFromWav(
-                samples_per_frame=int(self.source_sample_rate/self.source_fps),
-                audio_proj_size=1024, 
+                samples_per_frame=int(self.source_sample_rate / self.source_fps),
+                audio_proj_size=1024,
                 output_dim=2,
                 n_layers=self.cfg.get("eou_decoder_num_layers", 3),
                 d_model=1024,
@@ -364,15 +346,15 @@
         if self.cfg.get("llm_predict_eou", None):
             if self.cfg.get("llm_use_extra_eou_waveform_encoder", False):
                 self.eou_wav_encoder = EOUDecoderFromWav(
-                    samples_per_frame=int(self.source_sample_rate/self.source_fps),
-                    audio_proj_size=1024, 
+                    samples_per_frame=int(self.source_sample_rate / self.source_fps),
+                    audio_proj_size=1024,
                     output_dim=self.llm.config.hidden_size,
                     n_layers=self.cfg.get("llm_extra_eou_waveform_encoder_num_layers", 3),
                     d_model=1024,
                     d_ffn=4096,
                     is_causal=True,
                     sliding_window_size=12,
-                    max_position_embeddings=self.cfg.speech_decoder.max_length_causal_mask
+                    max_position_embeddings=self.cfg.speech_decoder.max_length_causal_mask,
                 )
             self.eou_embedding = torch.nn.Embedding(2, self.llm.config.hidden_size)
             self.eou_projection = nn.Linear(self.llm.config.hidden_size, 2)
@@ -457,19 +439,21 @@
             }
             checkpoint_state = set_model_dict_for_partial_init(checkpoint_state, self.speech_generation.state_dict())
             self.speech_generation.load_state_dict(checkpoint_state, strict=True)
-    
+
     def init_eou_from_another_s2s_checkpoint(self, checkpoint_path):
         if checkpoint_path is not None:
             if '.nemo' in checkpoint_path:
-                    with tempfile.TemporaryDirectory() as tmpdir:
-                        NLPSaveRestoreConnector._unpack_nemo_file(checkpoint_path, tmpdir)
-                        checkpoint_path = f"{tmpdir}/model_weights.ckpt"
-                        checkpoint_state = torch.load(checkpoint_path, map_location='cpu')
+                with tempfile.TemporaryDirectory() as tmpdir:
+                    NLPSaveRestoreConnector._unpack_nemo_file(checkpoint_path, tmpdir)
+                    checkpoint_path = f"{tmpdir}/model_weights.ckpt"
+                    checkpoint_state = torch.load(checkpoint_path, map_location='cpu')
             else:
                 checkpoint_state = torch.load(checkpoint_path, weights_only=False, map_location='cpu')['state_dict']
 
             # filter keys to keep only speech generation keys and also
-            checkpoint_state = {k.replace("eou_decoder.", ""): v for k, v in checkpoint_state.items() if "eou_decoder." in k}
+            checkpoint_state = {
+                k.replace("eou_decoder.", ""): v for k, v in checkpoint_state.items() if "eou_decoder." in k
+            }
             if self.cfg.get("use_eou_decoder", None) or self.cfg.get("inference_use_external_eou_predictor", None):
                 checkpoint_state = set_model_dict_for_partial_init(checkpoint_state, self.eou_decoder.state_dict())
                 self.eou_decoder.load_state_dict(checkpoint_state, strict=True)
@@ -545,7 +529,6 @@
         """
         return get_pad_id(self.tokenizer)
 
-<<<<<<< HEAD
     def forward(
         self,
         input_embeds: Tensor,
@@ -556,10 +539,8 @@
         modality_adapter_emb=None,
         asr_emb=None,
         speaker_encoder_emb=None,
+        eou=None,
     ) -> dict[str, Tensor]:
-=======
-    def forward(self, input_embeds: Tensor, cache=None, input_audio_tokens=None, seq_mask=None, target_text_tokens=None, modality_adapter_emb=None, asr_emb=None, speaker_encoder_emb=None, eou=None) -> dict[str, Tensor]:
->>>>>>> b7b7cfa4
         """
         Separated text and speech prediction:
             - Speech prediction is achieved by a independent AR decoder based on last_hidden_state + audio tokens
@@ -592,14 +573,12 @@
             target_text_tokens = torch.argmax(text_logits, dim=-1).view(B, T).contiguous()
 
             if self.cfg.get('inference_force_bos_eos_follow_eou', None) and eou is not None:
-                not_special = (target_text_tokens[:, -1] != self.text_bos_id) & (target_text_tokens[:, -1] != self.text_eos_id)
+                not_special = (target_text_tokens[:, -1] != self.text_bos_id) & (
+                    target_text_tokens[:, -1] != self.text_eos_id
+                )
                 should_pad = (eou == 0).squeeze(-1) & not_special
                 # if EOU is zero, allows text channel only to assume, zero, eou or bos
-                target_text_tokens[:, -1] = torch.where(
-                    should_pad,
-                    self.text_pad_id,
-                    target_text_tokens[:, -1]
-                )
+                target_text_tokens[:, -1] = torch.where(should_pad, self.text_pad_id, target_text_tokens[:, -1])
         else:
             # drop text bos/eos
             if self.cfg.get("drop_text_bos_prob", None) and random.random() < self.cfg.drop_text_bos_prob:
@@ -630,7 +609,7 @@
         }
         if cache is not None:
             ans["cache"] = out["past_key_values"]
-        
+
         if self.cfg.get("llm_predict_eou", None):
             eou_logits = self.eou_projection(out['last_hidden_state'])
             ans["eou_logits"] = eou_logits
@@ -767,10 +746,9 @@
             )
             noise_path_name = "*"
             no_noise_audio = batch["source_audio"].clone()
-<<<<<<< HEAD
             if (
                 self.training
-                and 's2s_duplex_overlap_as_s2s_duplex' not in batch["formatter"]
+                and batch["formatter"][0] != 's2s_duplex_overlap_as_s2s_duplex'
                 and noise_prob
                 and random.random() < noise_prob
             ):
@@ -785,10 +763,6 @@
                     noise_resample=True,
                     noise_prob_low_pass=0.1,
                 )
-=======
-            if self.training and batch["formatter"][0] != 's2s_duplex_overlap_as_s2s_duplex' and noise_prob and random.random() < noise_prob:
-                batch["source_audio"] = self.add_noise_to_batch(batch["source_audio"], os.path.join(noise_path, noise_path_name), snr_db=random.randint(noise_min_snr, noise_max_snr), noise_prob_scale_user=0.3, noise_prob_scale_user_min_snr=-15, noise_prob_scale_user_max_snr=24, snr_measure_dur=0.0, noise_resample=True, noise_prob_low_pass=0.1)
->>>>>>> b7b7cfa4
         else:
             # change audio volume randomly
             if self.training and random.random() < self.cfg.get('noise_prob_scale_user', 0.0):
@@ -809,13 +783,9 @@
                 # prev codebase had 0.0631 and 5.6234 here we round the values
                 cutoff_freq = self.cfg.get('noise_low_pass_cutoff_freq', 1000.0)
                 # note here we are using a biquad filter, older codebase we are using a filter of order 5
-<<<<<<< HEAD
                 batch["source_audio"] = torchaudio.functional.lowpass_biquad(
                     waveform=batch["source_audio"], sample_rate=self.source_sample_rate, cutoff_freq=cutoff_freq
                 )
-=======
-                batch["source_audio"] = torchaudio.functional.lowpass_biquad(waveform=batch["source_audio"], sample_rate=self.source_sample_rate, cutoff_freq=cutoff_freq)
->>>>>>> b7b7cfa4
 
         source_encoded, source_encoded_lens, asr_emb = self.perception(
             input_signal=batch["source_audio"],
@@ -943,73 +913,74 @@
         # compute eou labels and logits. Note we are ignoring silence augmented batches because this can break the EOU predictor
         if self.cfg.get("use_eou_decoder", None):
             # create eou labels
-<<<<<<< HEAD
             eou_labels = generate_multiturn_speaking_mask(
                 text_labels, bos_token_id=self.text_bos_id, eos_token_id=self.text_eos_id
             ).detach()
-            # predict eou logits
-            if self.cfg.get("eou_decoder_from_wav", None):
-                eou_logits, _ = self.eou_decoder(
-                    batch["source_audio"].to(source_encoded.dtype), batch["source_audio_lens"]
-                )
-            else:
-                eou_logits = self.eou_decoder(
-                    asr_emb[:, :-1], seq_mask[:, :, -1].reshape(seq_mask.size(0), seq_mask.size(1))
-                )
-=======
-            eou_labels = generate_multiturn_speaking_mask(text_labels, bos_token_id=self.text_bos_id, eos_token_id=self.text_eos_id).detach()
             # predict eou logits if it is not a silence augmented batch
             if self.cfg.get("eou_decoder_ignore_sil_batch", False) and "silence_augmented" in batch["formatter"][0]:
                 eou_skip_batch = True
             else:
                 if self.cfg.get("eou_decoder_from_wav", None):
-                    eou_logits, _ = self.eou_decoder(batch["source_audio"].to(source_encoded.dtype), batch["source_audio_lens"])
+                    eou_logits, _ = self.eou_decoder(
+                        batch["source_audio"].to(source_encoded.dtype), batch["source_audio_lens"]
+                    )
                 else:
-                    eou_logits = self.eou_decoder(asr_emb[:, :-1], seq_mask[:, :, -1].reshape(seq_mask.size(0), seq_mask.size(1)))
->>>>>>> b7b7cfa4
+                    eou_logits = self.eou_decoder(
+                        asr_emb[:, :-1], seq_mask[:, :, -1].reshape(seq_mask.size(0), seq_mask.size(1))
+                    )
 
                 # ensures that logits and labels has the same shape
                 if eou_labels.size(1) > eou_logits.size(1):
                     # Pad on the right (end of time axis)
                     pad_len = eou_labels.size(1) - eou_logits.size(1)
-                    eou_logits = torch.nn.functional.pad(eou_logits, pad=(0, 0, 0, pad_len), mode='constant', value=0.0)
+                    eou_logits = torch.nn.functional.pad(
+                        eou_logits, pad=(0, 0, 0, pad_len), mode='constant', value=0.0
+                    )
                 else:
-                    eou_logits = eou_logits[:, :eou_labels.size(1)]
+                    eou_logits = eou_logits[:, : eou_labels.size(1)]
             if self.cfg.get("eou_structured_noise_aug_enabled", None):
-                eou_labels_aug = add_structured_noise_preserve_tail(eou_labels, span_prob=0.05, min_len=2, max_len=3, min_preserve=4)
+                eou_labels_aug = add_structured_noise_preserve_tail(
+                    eou_labels, span_prob=0.05, min_len=2, max_len=3, min_preserve=4
+                )
                 # add eou embedding to the llm input
                 eou_emb = self.eou_embedding(eou_labels_aug)
             else:
-<<<<<<< HEAD
-                eou_logits = eou_logits[:, : eou_labels.size(1)]
-=======
                 # add eou embedding to the llm input
                 eou_emb = self.eou_embedding(eou_labels)
->>>>>>> b7b7cfa4
 
             input_embeds.add_(eou_emb)
         eou_loss_scale = seq_mask[:, :, 0].clone().float()
 
         if self.cfg.get("llm_predict_eou", None):
             # create eou labels
-            eou_labels = generate_multiturn_speaking_mask(text_labels, bos_token_id=self.text_bos_id, eos_token_id=self.text_eos_id).detach()
+            eou_labels = generate_multiturn_speaking_mask(
+                text_labels, bos_token_id=self.text_bos_id, eos_token_id=self.text_eos_id
+            ).detach()
             # input shifted by one
             eou_input = F.pad(eou_labels[:, :-1], (1, 0), value=0.0).clone()
             # add extra delay on eou labels and input to make the eou be predicted before bos/eos
             if self.cfg.get("llm_eou_bos_eos_delay", 0):
-                eou_labels = F.pad(eou_labels[:, :-self.cfg.llm_eou_bos_eos_delay], (self.cfg.llm_eou_bos_eos_delay, 0), value=0.0)
-                eou_input = F.pad(eou_input[:, :-self.cfg.llm_eou_bos_eos_delay], (self.cfg.llm_eou_bos_eos_delay, 0), value=0.0)
+                eou_labels = F.pad(
+                    eou_labels[:, : -self.cfg.llm_eou_bos_eos_delay], (self.cfg.llm_eou_bos_eos_delay, 0), value=0.0
+                )
+                eou_input = F.pad(
+                    eou_input[:, : -self.cfg.llm_eou_bos_eos_delay], (self.cfg.llm_eou_bos_eos_delay, 0), value=0.0
+                )
 
             eou_emb = self.eou_embedding(eou_input)
             if self.cfg.get("llm_use_extra_eou_waveform_encoder", False):
-                wav_eou_emb, _ = self.eou_wav_encoder(batch["source_audio"].to(source_encoded.dtype), batch["source_audio_lens"])
+                wav_eou_emb, _ = self.eou_wav_encoder(
+                    batch["source_audio"].to(source_encoded.dtype), batch["source_audio_lens"]
+                )
                 # ensures that logits and labels has the same shape
                 if eou_emb.size(1) > wav_eou_emb.size(1):
                     # Pad on the right (end of time axis)
                     pad_len = eou_emb.size(1) - wav_eou_emb.size(1)
-                    wav_eou_emb = torch.nn.functional.pad(wav_eou_emb, pad=(0, 0, 0, pad_len), mode='constant', value=0.0)
+                    wav_eou_emb = torch.nn.functional.pad(
+                        wav_eou_emb, pad=(0, 0, 0, pad_len), mode='constant', value=0.0
+                    )
                 else:
-                    wav_eou_emb = wav_eou_emb[:, :eou_emb.size(1)]
+                    wav_eou_emb = wav_eou_emb[:, : eou_emb.size(1)]
                 # add eou input emb with the wav encoder embedding
                 eou_emb = eou_emb + wav_eou_emb
 
@@ -1023,22 +994,25 @@
 
         if self.cfg.get("scale_loss_by", None):
             if self.cfg.scale_loss_by == 'non_sil_t':
-<<<<<<< HEAD
+                loss_scale[:, :, :1] = torch.where(
+                    text_labels.unsqueeze(-1) != self.text_pad_id, 4.0, loss_scale[:, :, :1]
+                )
+            elif self.cfg.scale_loss_by == 'custom_nonsil_bos_eos':
                 loss_scale[:, :, :1] = torch.where(
                     text_labels.unsqueeze(-1) != self.text_pad_id,
-                    self.cfg.get("scale_loss_mask", 4.0),
+                    self.cfg.get("nonsil_weight", 1.0),
                     loss_scale[:, :, :1],
                 )
-=======
-                loss_scale[:, :, :1] = torch.where(text_labels.unsqueeze(-1) != self.text_pad_id, 4.0, loss_scale[:, :, :1])
-            elif self.cfg.scale_loss_by == 'custom_nonsil_bos_eos':
-                loss_scale[:, :, :1] = torch.where(text_labels.unsqueeze(-1) != self.text_pad_id, self.cfg.get("nonsil_weight", 1.0),
-                                                   loss_scale[:, :, :1])
-                loss_scale[:, :, :1] = torch.where(text_labels.unsqueeze(-1) == self.text_bos_id, self.cfg.get("bos_weight", 10.0),
-                                                   loss_scale[:, :, :1])
-                loss_scale[:, :, :1] = torch.where(text_labels.unsqueeze(-1) == self.text_eos_id, self.cfg.get("eos_weight", 10.0),
-                                                   loss_scale[:, :, :1])
->>>>>>> b7b7cfa4
+                loss_scale[:, :, :1] = torch.where(
+                    text_labels.unsqueeze(-1) == self.text_bos_id,
+                    self.cfg.get("bos_weight", 10.0),
+                    loss_scale[:, :, :1],
+                )
+                loss_scale[:, :, :1] = torch.where(
+                    text_labels.unsqueeze(-1) == self.text_eos_id,
+                    self.cfg.get("eos_weight", 10.0),
+                    loss_scale[:, :, :1],
+                )
             elif self.cfg.scale_loss_by == 'dynamic_text_non_sil_4x_and_bos_eos':
                 # Set text loss weights
                 for i in range(text_labels.size(0)):
@@ -1154,8 +1128,12 @@
                     # Avoid division by zero: only compute new weight if BOS/EOS tokens are present
                     if tot_special_tokens[i] > 0:
                         # Redistribute the total valid token weight equally across BOS and EOS tokens
-                        new_weight_text = (text_tot_scale_for_valid_tokens[i] / tot_special_tokens[i]) / self.cfg.get("dynamic_scale_loss_x", 10.0)
-                        new_weight_speech = (speech_tot_scale_for_valid_tokens[i] / tot_special_tokens[i]) / self.cfg.get("dynamic_scale_loss_x", 10.0)
+                        new_weight_text = (text_tot_scale_for_valid_tokens[i] / tot_special_tokens[i]) / self.cfg.get(
+                            "dynamic_scale_loss_x", 10.0
+                        )
+                        new_weight_speech = (
+                            speech_tot_scale_for_valid_tokens[i] / tot_special_tokens[i]
+                        ) / self.cfg.get("dynamic_scale_loss_x", 10.0)
                     else:
                         # No special tokens found — set weight to zero
                         new_weight_text = 0.0
@@ -1182,7 +1160,6 @@
                         audio_labels[i, :, :] == self.speech_eos_id, new_weight_speech, loss_scale[i, :, 1:]
                     )
 
-<<<<<<< HEAD
             elif self.cfg.scale_loss_by == 'non_sil_4_dynamic_10x_less_eos_bos_speech_text':
                 # Expand text_labels to match the shape of loss_scale: [B, T] → [B, T, 1]
                 text_labels_exp = text_labels.unsqueeze(-1)
@@ -1245,23 +1222,16 @@
                     loss_scale[i, :, 1:] = torch.where(
                         audio_labels[i, :, :] == self.speech_eos_id, new_weight_speech, loss_scale[i, :, 1:]
                     )
-=======
->>>>>>> b7b7cfa4
             else:
                 raise ValueError(f"Unknown scale_loss_by: {self.cfg.scale_loss_by}")
 
         # debug samples:
-<<<<<<< HEAD
         if (
             self.cfg.get("debug_dataloader_audios_path", None)
             and self.training
-            and 's2s_duplex_overlap_as_s2s_duplex' not in batch["formatter"]
-            and 'lhotse_tts_as_repeat_after_me' not in batch["formatter"]
+            and "silence_augmented" in batch["formatter"][0]
         ):
 
-=======
-        if self.cfg.get("debug_dataloader_audios_path", None) and self.training and "silence_augmented" in batch["formatter"][0]:
->>>>>>> b7b7cfa4
             def count_leading_silence_tokens(tensor: torch.Tensor, silence_token: int = 0) -> int:
                 """
                 Count the number of consecutive silence tokens at the beginning of a 1D tensor.
@@ -1507,13 +1477,25 @@
 
         if self.cfg.get("llm_predict_eou", None) and not inputs["eou_skip_batch"]:
             eou_loss = (
-                (torch.nn.functional.cross_entropy(
+                torch.nn.functional.cross_entropy(
                     forward_outputs["eou_logits"].flatten(0, 1),  # (B, T, Vt) -> (*, Vt)
                     inputs["eou_labels"].flatten(0, 1),
                     reduction="none",
-                ) * inputs["eou_loss_scale"].flatten(0, 1)).sum(-1)
-                / num_frames
-            )
+                )
+                * inputs["eou_loss_scale"].flatten(0, 1)
+            ).sum(-1) / num_frames
+
+            loss = loss + eou_loss * self.cfg.get("eou_loss_weight", 2.0)
+
+        if self.cfg.get("llm_predict_eou", None) and not inputs["eou_skip_batch"]:
+            eou_loss = (
+                torch.nn.functional.cross_entropy(
+                    forward_outputs["eou_logits"].flatten(0, 1),  # (B, T, Vt) -> (*, Vt)
+                    inputs["eou_labels"].flatten(0, 1),
+                    reduction="none",
+                )
+                * inputs["eou_loss_scale"].flatten(0, 1)
+            ).sum(-1) / num_frames
 
             loss = loss + eou_loss * self.cfg.get("eou_loss_weight", 2.0)
 
@@ -1607,7 +1589,13 @@
                     pred_audio_sr=self.target_sample_rate,
                     user_audio=dataset_batch["source_audio"],
                     user_audio_sr=self.source_sample_rate,
-                    eou_pred=results["gen_eou"] if self.cfg.get("use_eou_decoder", None) or self.cfg.get("llm_predict_eou", None)  or self.cfg.get("inference_use_external_eou_predictor", None) else None,
+                    eou_pred=(
+                        results["gen_eou"]
+                        if self.cfg.get("use_eou_decoder", None)
+                        or self.cfg.get("llm_predict_eou", None)
+                        or self.cfg.get("inference_use_external_eou_predictor", None)
+                        else None
+                    ),
                     fps=self.source_fps,
                     results=results if self.cfg.get("dump_tokens_text", False) else None,
                     tokenizer=self.tokenizer,
@@ -1664,12 +1652,24 @@
         B, T_local, H = source_encoded.shape
 
         if self.cfg.get("inference_eou_from_bos_eos", None):
-            eou_mask_generator = EfficientBatchStreamingSpeakingMaskGenerator(device=source_encoded.device, max_length=self.cfg.speech_decoder.max_length_causal_mask, batch_size=B, bos_token_id=self.text_bos_id, eos_token_id=self.text_eos_id, eou_window=2, eos_lookback=7, bos_lookback=7, force_bos_from_eou=self.cfg.get("inference_force_follow_external_eou_bos", False))
+            eou_mask_generator = EfficientBatchStreamingSpeakingMaskGenerator(
+                device=source_encoded.device,
+                max_length=self.cfg.speech_decoder.max_length_causal_mask,
+                batch_size=B,
+                bos_token_id=self.text_bos_id,
+                eos_token_id=self.text_eos_id,
+                eou_window=2,
+                eos_lookback=7,
+                bos_lookback=7,
+                force_bos_from_eou=self.cfg.get("inference_force_follow_external_eou_bos", False),
+            )
 
         # add eou embedding
         if self.cfg.get("use_eou_decoder", None) or self.cfg.get("inference_use_external_eou_predictor", None):
             # predict eou logits
-            if self.cfg.get("eou_decoder_from_wav", None) or self.cfg.get("inference_use_external_eou_predictor", None):
+            if self.cfg.get("eou_decoder_from_wav", None) or self.cfg.get(
+                "inference_use_external_eou_predictor", None
+            ):
                 eou_logits, _ = self.eou_decoder(input_signal.to(source_encoded.dtype), input_signal_lens)
                 if source_encoded.size(1) > eou_logits.size(1):
                     # Pad on the right (end of time axis)
@@ -1711,12 +1711,7 @@
         # Apply channel weight
         input_embeds = source_encoded.clone()
         input_embeds *= self.cfg.get("duplex_user_channel_weight", 1.0)
-<<<<<<< HEAD
-
-        # add eou embedding
-        if self.cfg.get("use_eou_decoder", None):
-=======
-        
+
         # create first_eou and add eou embedding
         if self.cfg.get("llm_predict_eou", None):
             first_eou = torch.zeros(B, 1).long().to(source_encoded.device)
@@ -1730,9 +1725,11 @@
                 if source_encoded.size(1) > wav_eou_emb.size(1):
                     # Pad on the right (end of time axis)
                     pad_len = source_encoded.size(1) - wav_eou_emb.size(1)
-                    wav_eou_emb = torch.nn.functional.pad(wav_eou_emb, pad=(0, 0, 0, pad_len), mode='constant', value=0.0)
+                    wav_eou_emb = torch.nn.functional.pad(
+                        wav_eou_emb, pad=(0, 0, 0, pad_len), mode='constant', value=0.0
+                    )
                 else:
-                    wav_eou_emb = wav_eou_emb[:, :source_encoded.size(1)]
+                    wav_eou_emb = wav_eou_emb[:, : source_encoded.size(1)]
                 # add only the first frame to the model
                 eou_emb = eou_emb + wav_eou_emb[:, :1]
 
@@ -1741,7 +1738,6 @@
 
         elif self.cfg.get("use_eou_decoder", None):
             first_eou = gen_eou[:, :1]
->>>>>>> b7b7cfa4
             input_embeds.add_(eou_emb)
         else:
             first_eou = None
@@ -1769,12 +1765,8 @@
             target_text_tokens=None,  # text input will be sampled from llm backbone
             modality_adapter_emb=source_encoded[:, :1],
             asr_emb=asr_emb[:, :1],
-<<<<<<< HEAD
             speaker_encoder_emb=None,  # for inference uses the cached inference_speaker_embedding
-=======
-            speaker_encoder_emb=None, # for inference uses the cached inference_speaker_embedding
             eou=first_eou,
->>>>>>> b7b7cfa4
         )
         gen_text[:, 0] = ans["text_logits"][:, -1].argmax(dim=-1)
         gen_audio[:, 0] = ans["audio_logits"][:, -1].argmax(dim=-1)
@@ -1783,7 +1775,10 @@
             gen_eou[:, 0] = ans["eou_logits"][:, -1].argmax(dim=-1)
 
         if self.cfg.get("inference_eou_from_bos_eos", None):
-            gen_eou[:, 0] = eou_mask_generator.step(gen_text[:, 0], eou_probs=external_eou[:, 0] if self.cfg.get("inference_force_follow_external_eou", None) else None)[:, 0]
+            gen_eou[:, 0] = eou_mask_generator.step(
+                gen_text[:, 0],
+                eou_probs=external_eou[:, 0] if self.cfg.get("inference_force_follow_external_eou", None) else None,
+            )[:, 0]
 
         # Autoregressive loop
         for t in range(1, T):
@@ -1792,7 +1787,7 @@
                 eou_emb = self.eou_embedding(gen_eou[:, t - 1 : t])
                 if self.cfg.get("llm_use_extra_eou_waveform_encoder", False):
                     eou_emb = eou_emb + wav_eou_emb[:, t : t + 1]
-                input_embeds[:, t] += eou_emb[:, -1] # add the last eou emb
+                input_embeds[:, t] += eou_emb[:, -1]  # add the last eou emb
             elif self.cfg.get("use_eou_decoder", None):
                 cond_eou = gen_eou[:, t]
             elif self.cfg.get("inference_eou_from_bos_eos", None):
@@ -1812,12 +1807,8 @@
                 target_text_tokens=None,  # text input will be sampled from llm backbone
                 modality_adapter_emb=source_encoded[:, t : t + 1],
                 asr_emb=asr_emb[:, t : t + 1],
-<<<<<<< HEAD
                 speaker_encoder_emb=None,  # for inference uses the cached inference_speaker_embedding
-=======
-                speaker_encoder_emb=None, # for inference uses the cached inference_speaker_embedding
                 eou=cond_eou,
->>>>>>> b7b7cfa4
             )
             gen_text[:, t] = ans["text_logits"][:, -1].argmax(dim=-1)
             gen_audio[:, t] = ans["audio_logits"][:, -1].argmax(dim=-1)
@@ -1826,42 +1817,35 @@
                 gen_eou[:, t] = ans["eou_logits"][:, -1].argmax(dim=-1)
 
             if self.cfg.get("inference_eou_from_bos_eos", None):
-                gen_eou[:, t] = eou_mask_generator.step(gen_text[:, t], eou_probs=external_eou[:, t] if self.cfg.get("inference_force_follow_external_eou", None) else None)[:, t]
+                gen_eou[:, t] = eou_mask_generator.step(
+                    gen_text[:, t],
+                    eou_probs=(
+                        external_eou[:, t] if self.cfg.get("inference_force_follow_external_eou", None) else None
+                    ),
+                )[:, t]
 
             num_transition_tokens = self.cfg.get('inference_eou_num_transition_tokens', 2)
             if self.cfg.get('inference_force_bos_eos_follow_eou', None) and t >= num_transition_tokens:
                 # Check last num_transition_tokens EOU predictions: if all 0 and current is 1 → BOS in text
-                prev_zeros = (gen_eou[:, t - num_transition_tokens:t] == 0).all(dim=1)
-                curr_is_one = (gen_eou[:, t] == 1)
+                prev_zeros = (gen_eou[:, t - num_transition_tokens : t] == 0).all(dim=1)
+                curr_is_one = gen_eou[:, t] == 1
                 force_bos = prev_zeros & curr_is_one
 
                 # force bos
-                gen_text[:, t] = torch.where(
-                    force_bos,
-                    self.text_bos_id,
-                    gen_text[:, t]
-                )
+                gen_text[:, t] = torch.where(force_bos, self.text_bos_id, gen_text[:, t])
 
                 # Check last num_transition_tokens EOU predictions: if all 1 and current is 0 → EOS in text
-                prev_ones = (gen_eou[:, t - num_transition_tokens:t] == 1).all(dim=1)
-                curr_is_zero = (gen_eou[:, t] == 0)
+                prev_ones = (gen_eou[:, t - num_transition_tokens : t] == 1).all(dim=1)
+                curr_is_zero = gen_eou[:, t] == 0
                 force_eos = prev_ones & curr_is_zero
                 # force eos
-                gen_text[:, t] = torch.where(
-                    force_eos,
-                    self.text_eos_id,
-                    gen_text[:, t]
-                )
+                gen_text[:, t] = torch.where(force_eos, self.text_eos_id, gen_text[:, t])
 
                 not_special = (gen_text[:, t] != self.text_bos_id) & (gen_text[:, t] != self.text_eos_id)
                 should_pad = (gen_eou[:, t] == 0) & not_special
 
                 # if EOU is zero, allows text channel only to assume, zero, eou or bos
-                gen_text[:, t] = torch.where(
-                    should_pad,
-                    self.text_pad_id,
-                    gen_text[:, t]
-                )
+                gen_text[:, t] = torch.where(should_pad, self.text_pad_id, gen_text[:, t])
 
             if self.cfg.get('inference_force_bos_eos_follow_eou_speech_channel', None) and t >= num_transition_tokens:
                 not_special = (gen_audio[:, t] != self.speech_bos_id) & (gen_audio[:, t] != self.speech_eos_id)
@@ -1870,10 +1854,9 @@
                 # if EOU is zero, allows text channel only to assume, zero, eou or bos
                 gen_audio[:, t] = torch.where(
                     should_pad.unsqueeze(-1),
-                    gen_audio[:, 0], # first token that supposed to be silence
-                    gen_audio[:, t]
-                )
-
+                    gen_audio[:, 0],  # first token that supposed to be silence
+                    gen_audio[:, t],
+                )
 
             # inference trick force speech decoder eos/bos to make the model more robust
             num_speech_delay = 1
@@ -1901,7 +1884,6 @@
                     self.speech_eos_id,
                     gen_audio[:, -1],
                 )
-            
 
         # Trim back to local length if padded
         if self._use_fsdp and T > T_local:
@@ -1924,7 +1906,11 @@
             ans["audio"] = predicted_audio
             ans["audio_len"] = predicted_audio_lens
 
-        if self.cfg.get("use_eou_decoder", None) or self.cfg.get("llm_predict_eou", None) or self.cfg.get("inference_use_external_eou_predictor", None):
+        if (
+            self.cfg.get("use_eou_decoder", None)
+            or self.cfg.get("llm_predict_eou", None)
+            or self.cfg.get("inference_use_external_eou_predictor", None)
+        ):
             ans["gen_eou"] = gen_eou
 
         # Call reset_input_and_kv_cache to reset cache for TransformerARSpeechDecoder
