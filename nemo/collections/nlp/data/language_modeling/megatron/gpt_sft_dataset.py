# Copyright (c) 2023, NVIDIA CORPORATION.  All rights reserved.
#
# Licensed under the Apache License, Version 2.0 (the "License");
# you may not use this file except in compliance with the License.
# You may obtain a copy of the License at
#
#     http://www.apache.org/licenses/LICENSE-2.0
#
# Unless required by applicable law or agreed to in writing, software
# distributed under the License is distributed on an "AS IS" BASIS,
# WITHOUT WARRANTIES OR CONDITIONS OF ANY KIND, either express or implied.
# See the License for the specific language governing permissions and
# limitations under the License.

<<<<<<< HEAD
from pathlib import Path
from typing import Callable, Dict, List, Optional, Union
=======
import re
from typing import List, Optional
>>>>>>> cf33be62

import numpy as np
import torch
from datasets import load_dataset

from nemo.collections.common.tokenizers.tokenizer_spec import TokenizerSpec
from nemo.collections.nlp.data.language_modeling.megatron.dataset_utils import get_samples_mapping
from nemo.collections.nlp.data.language_modeling.text_memmap_dataset import JSONLMemMapDataset
from nemo.collections.tts.parts.utils.tts_dataset_utils import general_padding, get_base_dir
from nemo.core.classes import Dataset
from nemo.utils import logging

__all__ = ['GPTSFTDataset']


class GPTSFTDataset(Dataset):
    def __init__(
        self,
        file_path: str,
        tokenizer: TokenizerSpec,
        max_seq_length: int = 1024,
        min_seq_length: int = 1,
        add_bos: bool = False,
        add_eos: bool = True,
        add_sep: bool = False,
        sep_id: int = None,
        max_num_samples: int = None,
        seed: int = 1234,
<<<<<<< HEAD
        context_key: str = "context",
=======
>>>>>>> cf33be62
        label_key: str = "answer",
        answer_only_loss: bool = True,
        truncation_field: str = "text",
        pad_to_max_length: bool = False,  # (@adithyare) allows for much faster training especially in PEFT settings.
        index_mapping_dir: str = None,
        prompt_template: str = None,
        virtual_tokens: int = 0,
        tokens_to_generate: int = 0,
<<<<<<< HEAD
        sup_data_path: Optional[Union[Path, str]] = None,
=======
        memmap_workers: Optional[int] = None,
        hf_dataset: bool = False,
        truncation_method: str = 'right',
>>>>>>> cf33be62
    ):
        """
        DOES NOT SUPPORT ON THE FLY GENERATION OF SPEECH CODES
        Speech codes are load from pytorch file on each call of __getitem__, could be inefficient

        file_path: Path to a JSONL GPT supervised fine-tuning dataset. Data is formatted as multiple JSON lines with each line formatted as follows. {'input': 'John von Neumann\nVon Neumann made fundamental contributions .... Q: What did the math of artificial viscosity do?', 'output': 'smoothed the shock transition without sacrificing basic physics'}
        tokenizer: Tokenizer for the dataset. Instance of a class that inherits TokenizerSpec (ex: YTTM, SentencePiece).
        max_seq_length (int): maximum sequence length for each dataset examples. Examples will either be truncated to fit this length or dropped if they cannot be truncated.
        min_seq_length (int): min length of each data example in the dataset. Data examples will be dropped if they do not meet the min length requirements.
        add_bos (bool): Whether to add a beginning of sentence token to each data example
        add_eos (bool): Whether to add an end of sentence token to each data example
        add_sep (bool): Whether to add a separation token to each data example (goes between prompt and answer)
        tokens_to_generate (int): (inference only) Number of tokens to generate during inference
        seed: Random seed for data shuffling.
        max_num_samples: Maximum number of samples to load. This can be > dataset length if you want to oversample data. If None, all samples will be loaded.
        seed: int = 1234,
        label_key: Key to use for the label in your JSONL file
        answer_only_loss: If True, will compute the loss only on the answer part of the input. If False, will compute the loss on the entire input.
        truncation_field: Field to use for truncation. (Options: keys in prompt_template). Field to be used for truncation if the combined length exceeds the max sequence length.
        pad_to_max_length: Whether to pad the input to the max sequence length. If False, will pad to the max length of the current batch.
        index_mapping_dir: Directory to save the index mapping to. If None, will write to the same folder as the dataset.
        prompt_template: Prompt template to inject via an fstring. Formatted like Q: {context_key}\n\nA: {label_key}
        hf_dataset: Whether to load the json file with the HuggingFace dataset. otherwise, will load the jsonl file with the JSONLMemMapDataset.
        truncation_method: Truncation from which position. Options: ['left', 'right']
        """
        self.tokenizer = tokenizer
        self.file_path = file_path
        self.max_seq_length = max_seq_length
        self.min_seq_length = min_seq_length
        self.add_bos = add_bos
        self.add_eos = add_eos
        self.add_sep = add_sep
        self.sep_id = sep_id
        self.max_num_samples = max_num_samples
        self.seed = seed
        self.label_key = label_key
        self.answer_only_loss = answer_only_loss
        self.truncation_fields = truncation_field.split(',')
        self.pad_to_max_length = pad_to_max_length
        self.index_mapping_dir = index_mapping_dir
        self.prompt_template = prompt_template
        self.virtual_tokens = virtual_tokens
        self.tokens_to_generate = tokens_to_generate
<<<<<<< HEAD
        if self.prompt_template is not None:  # jasoli: Should be None at the first stage
            # When providing things like newlines in the prompt template via the CLI, they are escaped. This line unescapes them.
            self.prompt_template = self.prompt_template.encode('utf-8').decode('unicode_escape')
        assert self.truncation_field in ["answer", "context"]

        self.speech_offset = 256000  # TODO: Fix hardcode
        # Initialize sup_data_path, sup_data_types and run preprocessing methods for every supplementary data type
        if sup_data_path is not None:
            Path(sup_data_path).mkdir(parents=True, exist_ok=True)
            self.sup_data_path = sup_data_path

        self.codec_folder = Path(self.sup_data_path) / "codec"
        self.codec_folder.mkdir(exist_ok=True, parents=True)

        self.indexed_dataset = JSONLMemMapDataset(
            dataset_paths=[file_path], tokenizer=None, header_lines=0, index_mapping_dir=index_mapping_dir
        )
=======
        self.truncation_method = truncation_method

        if hf_dataset:
            self.indexed_dataset = load_dataset(
                'json', data_files=file_path, cache_dir=index_mapping_dir, num_proc=memmap_workers, split='train'
            )
        else:
            self.indexed_dataset = JSONLMemMapDataset(
                dataset_paths=[file_path],
                tokenizer=None,
                header_lines=0,
                index_mapping_dir=index_mapping_dir,
                workers=memmap_workers,
            )

        # Validate prompt template
        self._maybe_validate_prompt_template()
>>>>>>> cf33be62

        self.samples_mapping = None
        # Will be None after this call if `max_num_samples` is None
        self._build_samples_mapping()

    def _maybe_validate_prompt_template(self):
        assert (
            self.prompt_template is not None
        ), f'we need prompt_template to combine contexts and label {self.label_key}'
        # When providing things like newlines in the prompt template via the CLI, they are escaped. This line unescapes them.
        self.prompt_template = self.prompt_template.encode('utf-8').decode('unicode_escape')
        self.prompt_template_keys = re.findall(r'{(.*?)}', self.prompt_template)

        label_placeholder = f'{{{self.label_key}}}'
        assert (
            self.prompt_template[-len(label_placeholder) :] == label_placeholder
        ), f'{label_placeholder} must be at the end of prompt_template.'

        # Legacy checkpoints has self.truncation_fields = ['context'] and self.prompt_template_keys = ['input', 'output']
        if self.prompt_template_keys[0] == 'input' and self.truncation_fields[0] == 'context':
            self.truncation_fields[0] = self.prompt_template_keys[0]

        assert set(self.truncation_fields).issubset(
            self.prompt_template_keys
        ), f'truncation_fields {self.truncation_fields} must in {self.prompt_template_keys}'

    def _build_samples_mapping(self):
        if self.max_num_samples is not None:
            self.samples_mapping = get_samples_mapping(
                indexed_dataset=self.indexed_dataset,
                data_prefix=self.file_path,
                num_epochs=None,
                max_num_samples=self.max_num_samples,
                max_seq_length=self.max_seq_length - 2,
                short_seq_prob=0,
                seed=self.seed,
                name=self.file_path.split('/')[-1],
                binary_head=False,
                index_mapping_dir=self.index_mapping_dir,
            )
        else:
            self.samples_mapping = None

    def __len__(self):
        # return len(self.indexed_dataset)
        if self.max_num_samples is None:
            return len(self.indexed_dataset)
        else:
            return len(self.samples_mapping)

    def __getitem__(self, idx):
        if isinstance(idx, np.int64):
            idx = idx.item()

        if self.samples_mapping is not None:
            assert idx < len(self.samples_mapping)
            idx, _, _ = self.samples_mapping[idx]
            if isinstance(idx, np.uint32):
                idx = idx.item()

        assert idx < len(self.indexed_dataset)
        # idx may < 0 because we pad_samples_to_global_batch_size, e.g. id = -1
        if idx < 0:
            idx = len(self) + idx
        try:
            example = self.indexed_dataset[idx]
        except Exception as e:
            logging.error(f"Error while loading example {idx} from dataset {self.file_path}")
            raise e
        return self._process_example(example)

    def _separate_template(self, prompt_template_values: List[str]):
        """
        Combine contexts and label based on prompt_template into a list of strings and a list of keys.

        Args:
            prompt_template_values (List[str]): the list of context and label strings extrated from jsonl file with prompt_template_keys.

        Returns:
            template_strings (List[str]): separated prompt_template with contexts/label placeholder filled with corresponding strings
            template_strings_keys (List[str]): strings point to placeholder keys or <template>
            
        Examples:
            prompt_template = 'Context:  {context} Question: {question} Answer: {label}'
            prompt_template_values = ['xxx', 'yyy', 'zzz']
            
            # tokenizer.space_sensitive = True
            template_strings = ['Context:', '  xxx', ' Question:', ' yyy', ' Answer:', ' zzz'] 
            
            # tokenizer.space_sensitive = False
            template_strings = ['Context:', ' xxx', 'Question:', 'yyy', 'Answer:', 'zzz'] 
            
            template_strings_keys = ['<template>', 'context', '<template>', 'question', '<template>', 'label']
        """
        placeholders = [f'{{{k}}}' for k in self.prompt_template_keys]

        # placeholder to string
        ph_to_s = {ph: s for ph, s in zip(placeholders, prompt_template_values)}
        # placeholder to key
        ph_to_k = {ph: k for ph, k in zip(placeholders, self.prompt_template_keys)}

        # separate prompt_template based on '<space>{placeholder}'
        # examples:
        #   self.prompt_template = "Context:{context}  Passage: {passage}\n\nQuestion:{question} {label}"
        #   template_with_placeholder_separated = ['Context:', '{context}', '  Passage:', ' {passage}', '\n\nQuestion:', '{question}', ' {label}']
        template_with_placeholder_separated = re.split('( *?{.+?})', self.prompt_template)
        template_with_placeholder_separated = [s for s in template_with_placeholder_separated if len(s) > 0]

        # remove space if we have leading space and tokenizer is not space_sensitive
        # space_sensitive = True : tokenizer.text_to_tokens('A{num_spaces}B') = tokenizer.text_to_tokens('A') + tokenizer.text_to_tokens('{num_spaces}B')
        # space_sensitive = False: tokenizer.text_to_tokens('A{num_spaces}B') = tokenizer.text_to_tokens('A') + tokenizer.text_to_tokens('{num_spaces-1}B')
        space_sensitive = getattr(self.tokenizer, 'space_sensitive', False)
        template_with_space_reduced = [
            s[1:] if not space_sensitive and s[0] == ' ' else s for s in template_with_placeholder_separated
        ]

        # convert placeholder to the corresponding string (preserve left spaces) and key
        template_strings, template_strings_keys = [], []
        for t in template_with_space_reduced:
            placeholder = t.lstrip(' ')
            left_spaces = ' ' * (len(t) - len(placeholder))
            template_strings.append(left_spaces + ph_to_s.get(placeholder, placeholder))
            template_strings_keys.append(ph_to_k.get(placeholder, '<template>'))

        return template_strings, template_strings_keys

    def _multiple_truncation(self, template_ids: List[List[int]], template_ids_keys: List[str]):
        """
        Calculate total tokens and truncate multiple contexts in truncation_fields.
        
        Args:
            template_ids (List[List[int]]): the list of separate prompt_template ids.
            template_ids_keys (List[str]): the list of placeholder keys or <template> (used to check key in truncation_fields).

        Returns:
            context_ids (List[int]): all context ids.
            label_ids (List[int]): all label ids.
        """
        context_ids = template_ids[:-1]
        label_ids = template_ids[-1]
        total_ids = (
            self.virtual_tokens
            + sum(len(ids) for ids in context_ids)
            + max(len(label_ids), self.tokens_to_generate)
            + self.add_bos
            + self.add_sep
            + self.add_eos  # Only training need to consider eos token
        )

        if total_ids > self.max_seq_length:
            truncation_length_total = total_ids - self.max_seq_length
            num_fields = len(self.truncation_fields)
            # sorted equal divide length to each field
            # examples:
            #   truncation_length_total = 3
            #   num_fields = 11
            #   truncation_length_list = [3,4,4]
            truncation_length_list = [
                truncation_length_total // num_fields + (1 if i < truncation_length_total % num_fields else 0)
                for i in range(num_fields)[::-1]
            ]

            for i, (ids, key) in enumerate(zip(template_ids, template_ids_keys)):
                if key in self.truncation_fields:
                    truncation_length = truncation_length_list.pop()
                    if len(ids) < truncation_length:
                        logging.warning(f'{key} is not long enough to truncate.')
                        truncation_length = len(ids)

                    if self.truncation_method == 'left':
                        window_offset = truncation_length
                    elif self.truncation_method == 'right':
                        window_offset = 0
                    else:
                        raise ValueError(f'{self.truncation_method} is not supported')

                    window_length = len(ids) - truncation_length
                    template_ids[i] = ids[window_offset : window_offset + window_length]

        context_ids = [i for ids in template_ids[:-1] for i in ids]
        label_ids = template_ids[-1]
        return context_ids, label_ids

    def _process_example(self, example):
        """
        TODO: Need to concatenate question as well if going to use SQUAD
        Create an example by concatenating text and answer.
        Truncation is carried out when needed, but it is performed only on the prompt side.
        BOS, EOS, and SEP, are added if specified.
        """
<<<<<<< HEAD
        is_speech = example.get("answer_type", False)  # TODO: answer_type hardcode needs to be updated
        if is_speech:
            # TODO: Enable context in speech?

            dur = example.get("answer_duration", -1)
            audio_filepath = example["answer"]
            # Let's keep audio name and all internal directories in rel_audio_path_as_text_id to avoid any collisions
            # TODO: fix hardcode
            rel_audio_path = (
                Path(audio_filepath).relative_to("/home/datasets/jasoli/speech_t5/LibriTTS/").with_suffix("")
            )
            # TODO: fix hardcode with split and join
            rel_audio_path_as_text_id = "_".join(str(rel_audio_path).replace("/", "_").split("_")[1:])

            # Convert to codes
            codec_codes, codec_codes_length = None, None  # Codes
            codec_path = self.codec_folder / f"{rel_audio_path_as_text_id}.pt"

            if codec_path.exists():
                codec_codes = torch.load(codec_path, map_location="cpu").long()
            else:
                raise NotImplementedError("No audio loading option yet")
                codec_codes = self.get_codec(audio).long()
                torch.save(codec_codes, codec_path)

            for i in range(codec_codes.shape[0]):
                codec_codes[i] = (codec_codes[i] + self.speech_offset + i * 1024).long()

            context_ids = []
            answer_ids = codec_codes  # 8 x speech_length
        else:
            context = example[self.context_key]
            question = example["question"]
            output = example[self.label_key]

            # if self.separate_prompt_and_response_with_newline and self.prompt_template is None:
            #     text = context + '\n' + output
            # elif not self.separate_prompt_and_response_with_newline and self.prompt_template is None:
            text = context + ' ' + question + ' ' + output

            # TODO: Need to add virtual tokens for different speech tasks
            pre_pad = []
            tokenized_text = pre_pad + self.tokenizer.text_to_ids(text)
            # context_ids = pre_pad + self.tokenizer.text_to_ids(context)
            answer_ids = tokenized_text

        # for the long context cases, collate_fn includes self.tokens_to_generate for padding
        answer_length = len(answer_ids[0]) if is_speech else len(answer_ids)
        # total_ids = len(context_ids) + max(answer_length, self.tokens_to_generate)
        total_ids = answer_length

        # TODO: Not supported for speech codes
        if self.add_bos:
            raise NotImplementedError("BOS not implemented speech codes")
            total_ids += 1
        if self.add_sep:
            raise NotImplementedError("SEP not implemented speech codes")
            total_ids += 1
        if self.add_eos:
            raise NotImplementedError("EOS not implemented speech codes")
            total_ids += 1

        # If the total number of token is greater than the max, we will try to truncate the answer
        if total_ids > self.max_seq_length:
            truncation_length = total_ids - self.max_seq_length
            if self.truncation_field == "answer":
                if is_speech:
                    answer_ids = answer_ids[:, : -min(truncation_length, answer_length)]
                else:
                    answer_ids = answer_ids[: -min(truncation_length, answer_length)]
            elif self.truncation_field == "context":
                # TODO: Not implemented for speech codes
                raise ("Not implemented for speech")
                context_ids = context_ids[: -min(truncation_length, len(context_ids))]

        # if len(context_ids) > self.max_seq_length:
        #     context_ids = context_ids[: self.max_seq_length]

        # assert len(context_ids) <= self.max_seq_length
        # input_ids = context_ids

        answer_start_idx = 0
        # # Adds sep token between text/prompt and answer
        # if self.add_sep:
        #     input_ids = input_ids + [self.sep_id]
        #     answer_start_idx += 1
=======
        prompt_template_values = [example[c].strip(' ') for c in self.prompt_template_keys]

        template_strings, template_strings_keys = self._separate_template(prompt_template_values)
        template_ids = [self.tokenizer.text_to_ids(s) for s in template_strings]
        context_ids, answer_ids = self._multiple_truncation(template_ids, template_strings_keys)

        if self.virtual_tokens:
            # (@adithyare) we are going to insert "pad/eos" tokens in the beginning of the text and context
            # these pad/eos tokens are placeholders for virtual tokens
            context_ids = [self.tokenizer.eos_id] * self.virtual_tokens + context_ids

        input_ids = context_ids
        answer_start_idx = len(input_ids)

        # Adds bos token in the start
        if self.add_bos:
            context_ids = [self.tokenizer.bos_id] + context_ids
            input_ids = [self.tokenizer.bos_id] + input_ids
            answer_start_idx += 1

        # Adds sep token between text/prompt and answer
        if self.add_sep:
            context_ids = context_ids + [self.sep_id]
            input_ids = input_ids + [self.sep_id]
            answer_start_idx += 1
>>>>>>> cf33be62

        input_ids = answer_ids

<<<<<<< HEAD
        if self.add_bos:
            if is_speech:
                pass
            else:
                input_ids = [self.tokenizer.bos_id] + input_ids
                answer_start_idx += 1
=======
        # Only training need to consider eos token
>>>>>>> cf33be62
        if self.add_eos:
            if is_speech:
                pass
            else:
                input_ids = input_ids + [self.tokenizer.eos_id]

<<<<<<< HEAD
        if len(input_ids) < self.min_seq_length or len(input_ids) > self.max_seq_length:
            raise NotImplementedError("Does not work for speech :(")
=======
        if len(input_ids) > self.max_seq_length:
            logging.warning(f'Input ids length {len(input_ids)} exceed max sequence length {self.max_seq_length}')
>>>>>>> cf33be62
            input_ids = input_ids[: self.max_seq_length]
            answer_ids = input_ids[answer_start_idx:]

        # store metadata in dataset, in case user may have keys required in the prediction json files
        metadata = {k: v for k, v in example.items() if k not in self.prompt_template_keys}

<<<<<<< HEAD
        # context_ids = torch.LongTensor(context_ids)
        if not is_speech:
            input_ids = torch.LongTensor(input_ids)

        # processed_example = {
        #     'input_ids': input_ids,
        #     'answer_start_idx': answer_start_idx,
        #     'context_ids': context_ids,
        #     'context_length': len(context_ids),
        # }

        # return processed_example
        return [
            input_ids,
            answer_start_idx,
            # context_ids,
            # len(context_ids),
        ]
=======
        processed_example = {
            'input_ids': input_ids,
            'answer_start_idx': answer_start_idx,
            'context_ids': context_ids,
            'context_length': len(context_ids),
            'answer_ids': answer_ids,
            'metadata': metadata,
        }

        return processed_example
>>>>>>> cf33be62

    def _maybe_cast_to_list(self, x):
        if isinstance(x, np.ndarray):
            return [item.tolist() for item in x]
        return x

    def _ceil_to_nearest(self, n, m):
        return (n + m - 1) // m * m

    def _collate_item(self, item, max_length, pad_id):
        item = self._maybe_cast_to_list(item)
        # max_length = max([len(x) for x in item]) if item else 0
        # here [0] should be tokenizer.pad_id
        item = [x + [pad_id] * (max_length - len(x)) for x in item]
        return item

    def _build_loss_mask(self, processed_example):
        """ Pad input_ids in batch to max batch length while building loss mask """
        input_ids = processed_example['input_ids']
        answer_start_idx = processed_example['answer_start_idx']
        if self.answer_only_loss:
            loss_mask = [float(idx >= answer_start_idx) for idx in range(len(input_ids))]
        else:
            loss_mask = [1.0] * len(input_ids)

        return loss_mask

    def _build_loss_mask_2(self, input_id_length, answer_start_idx):
        """ Pad input_ids in batch to max batch length while building loss mask """
        if self.answer_only_loss:
            loss_mask = [float(idx >= answer_start_idx) for idx in range(input_id_length)]
        else:
            loss_mask = [1.0] * input_id_length

        return loss_mask

    @torch.no_grad()
    def _create_attention_mask(self, max_length):
        """Create `attention_mask`.
        Args:
            input_ids: A 1D tensor that holds the indices of tokens.
        """
        # seq_length = len(input_ids)
        # `attention_mask` has the shape of [1, seq_length, seq_length]
        attention_mask = torch.tril(torch.ones((max_length, max_length))).unsqueeze(0)
        attention_mask = attention_mask < 0.5
        return attention_mask

    def collate_fn(self, batch):
<<<<<<< HEAD
        # TODO: input_ids could be 2D array if speech
        # (input_ids, answer_start_idx, context_ids, context_length) = zip(*batch)
        (input_ids, answer_start_idx) = zip(*batch)
        input_lengths = []
        max_length = -1
        for input_id in input_ids:
            length_i = input_id.shape[0] if input_id.dim() < 2 else input_id.shape[1]
            input_lengths.append(length_i)
        max_length = max(input_lengths)

=======
        input_ids = [item['input_ids'][:-1] for item in batch]
        labels = [item['input_ids'][1:] for item in batch]
        contexts = [item['context_ids'] for item in batch]
        context_lengths = torch.LongTensor([item['context_length'] for item in batch])
        answers = [item['answer_ids'] for item in batch]
        loss_mask = [self._build_loss_mask(item)[1:] for item in batch]
        metadata = [item['metadata'] for item in batch]

        max_length = max(max([len(x) for x in input_ids]), max([len(x) for x in contexts]) + self.tokens_to_generate)
>>>>>>> cf33be62
        # increase max length to nearest multiple of 4 or 8
        if self.pad_to_max_length:
            max_length = self.max_seq_length + 1
        else:
            max_length = min(self.max_seq_length, self._ceil_to_nearest(max_length, 8))
<<<<<<< HEAD
        max_length += 1  # Since we remove 1 from tokens and labels, add 1 here
        assert max_length <= self.max_seq_length + 1

        (tokens, labels, loss_mask, contexts, context_lengths, speech_mask_list) = ([], [], [], [], [], [])

        def pad_text_to_speech_dims(text_tensor, pad_id):
            token_len = text_tensor.shape[0]
            empty_padding = torch.ones((7, token_len), dtype=text_tensor.dtype, device=text_tensor.device) * pad_id
            return torch.cat((text_tensor.unsqueeze(0), empty_padding), dim=0)

        # import ipdb;ipdb.set_trace()
        for i in range(len(batch)):
            # Should pad_id be eos_id?
            input_id_padded = general_padding(
                input_ids[i], input_lengths[i], max_length, pad_value=self.tokenizer.pad_id
            )
            if len(input_id_padded.shape) < 2:
                input_id_padded = pad_text_to_speech_dims(input_id_padded, self.tokenizer.pad_id)
            tokens.append(input_id_padded[:, :-1])
            labels.append(input_id_padded[:, 1:])

            # context_id_padded = general_padding(context_ids[i], context_length[i], max_length, pad_value=self.tokenizer.pad_id)
            # # if len(context_id_padded.shape) < 2:
            # #     context_id_padded = torch.LongTensor(pad_text_to_speech_dims(pad_text_to_speech_dims, self.tokenizer.pad_id))
            # contexts.append(context_id_padded)

            # context_lengths.append(torch.LongTensor([context_length[i]]))

            loss_mask_i = torch.LongTensor(self._build_loss_mask_2(input_lengths[i] - 1, answer_start_idx[i]))
            loss_mask_i_padded = general_padding(loss_mask_i, input_lengths[i] - 1, max_length - 1, pad_value=0)
            loss_mask.append(loss_mask_i_padded)
=======
        assert max_length <= self.max_seq_length

        attention_mask = [self._create_attention_mask(max_length) for _ in batch]
        attention_mask = torch.stack(attention_mask)
        position_ids = [list(range(max_length)) for _ in batch]
        position_ids = torch.LongTensor(position_ids)
        input_ids = torch.LongTensor(
            self._collate_item(input_ids, max_length=max_length, pad_id=self.tokenizer.eos_id)
        )
        labels = torch.LongTensor(self._collate_item(labels, max_length=max_length, pad_id=self.tokenizer.eos_id))
        loss_mask = torch.LongTensor(self._collate_item(loss_mask, max_length=max_length, pad_id=0))
        contexts = torch.LongTensor(self._collate_item(contexts, max_length=max_length, pad_id=self.tokenizer.eos_id))
        answers = torch.LongTensor(self._collate_item(answers, max_length=max_length, pad_id=self.tokenizer.eos_id))
>>>>>>> cf33be62

            speech_mask = loss_mask_i_padded if len(input_ids[i].shape) >= 2 else torch.zeros(loss_mask_i_padded.shape)
            speech_mask_list.append(speech_mask)

        # attention_mask = [self._create_attention_mask(max_length) for _ in batch]
        # attention_mask = torch.stack(attention_mask)
        attention_mask = self._create_attention_mask(max_length)
        new_shape = [1 for _ in range(attention_mask.dim())]
        new_shape[0] = len(batch)
        attention_mask = attention_mask.repeat(new_shape)

        position_ids = torch.LongTensor(list(range(max_length)))
        position_ids = position_ids.repeat(len(batch))

        # import ipdb; ipdb.set_trace()
        processed_batch = {
            'tokens': torch.stack(tokens),
            'labels': torch.stack(labels),
            'attention_mask': attention_mask,
            'loss_mask': torch.stack(loss_mask),
            'position_ids': position_ids,
<<<<<<< HEAD
            # 'contexts': torch.stack(contexts),  #@jasoli: Seems to only be used in predict_step
            # 'context_lengths': torch.stack(context_lengths),
            "speech_mask": torch.stack(speech_mask_list),
=======
            'contexts': contexts,
            'context_lengths': context_lengths,
            'answers': answers,
            'metadata': metadata,
>>>>>>> cf33be62
        }

        # for key in processed_batch.keys():
        #     print(key, processed_batch[key].device)

        return processed_batch<|MERGE_RESOLUTION|>--- conflicted
+++ resolved
@@ -12,13 +12,8 @@
 # See the License for the specific language governing permissions and
 # limitations under the License.
 
-<<<<<<< HEAD
-from pathlib import Path
-from typing import Callable, Dict, List, Optional, Union
-=======
 import re
 from typing import List, Optional
->>>>>>> cf33be62
 
 import numpy as np
 import torch
@@ -47,10 +42,6 @@
         sep_id: int = None,
         max_num_samples: int = None,
         seed: int = 1234,
-<<<<<<< HEAD
-        context_key: str = "context",
-=======
->>>>>>> cf33be62
         label_key: str = "answer",
         answer_only_loss: bool = True,
         truncation_field: str = "text",
@@ -59,13 +50,10 @@
         prompt_template: str = None,
         virtual_tokens: int = 0,
         tokens_to_generate: int = 0,
-<<<<<<< HEAD
         sup_data_path: Optional[Union[Path, str]] = None,
-=======
         memmap_workers: Optional[int] = None,
         hf_dataset: bool = False,
         truncation_method: str = 'right',
->>>>>>> cf33be62
     ):
         """
         DOES NOT SUPPORT ON THE FLY GENERATION OF SPEECH CODES
@@ -109,7 +97,6 @@
         self.prompt_template = prompt_template
         self.virtual_tokens = virtual_tokens
         self.tokens_to_generate = tokens_to_generate
-<<<<<<< HEAD
         if self.prompt_template is not None:  # jasoli: Should be None at the first stage
             # When providing things like newlines in the prompt template via the CLI, they are escaped. This line unescapes them.
             self.prompt_template = self.prompt_template.encode('utf-8').decode('unicode_escape')
@@ -127,7 +114,6 @@
         self.indexed_dataset = JSONLMemMapDataset(
             dataset_paths=[file_path], tokenizer=None, header_lines=0, index_mapping_dir=index_mapping_dir
         )
-=======
         self.truncation_method = truncation_method
 
         if hf_dataset:
@@ -145,7 +131,6 @@
 
         # Validate prompt template
         self._maybe_validate_prompt_template()
->>>>>>> cf33be62
 
         self.samples_mapping = None
         # Will be None after this call if `max_num_samples` is None
@@ -227,17 +212,17 @@
         Returns:
             template_strings (List[str]): separated prompt_template with contexts/label placeholder filled with corresponding strings
             template_strings_keys (List[str]): strings point to placeholder keys or <template>
-            
+
         Examples:
             prompt_template = 'Context:  {context} Question: {question} Answer: {label}'
             prompt_template_values = ['xxx', 'yyy', 'zzz']
-            
+
             # tokenizer.space_sensitive = True
-            template_strings = ['Context:', '  xxx', ' Question:', ' yyy', ' Answer:', ' zzz'] 
-            
+            template_strings = ['Context:', '  xxx', ' Question:', ' yyy', ' Answer:', ' zzz']
+
             # tokenizer.space_sensitive = False
-            template_strings = ['Context:', ' xxx', 'Question:', 'yyy', 'Answer:', 'zzz'] 
-            
+            template_strings = ['Context:', ' xxx', 'Question:', 'yyy', 'Answer:', 'zzz']
+
             template_strings_keys = ['<template>', 'context', '<template>', 'question', '<template>', 'label']
         """
         placeholders = [f'{{{k}}}' for k in self.prompt_template_keys]
@@ -275,7 +260,7 @@
     def _multiple_truncation(self, template_ids: List[List[int]], template_ids_keys: List[str]):
         """
         Calculate total tokens and truncate multiple contexts in truncation_fields.
-        
+
         Args:
             template_ids (List[List[int]]): the list of separate prompt_template ids.
             template_ids_keys (List[str]): the list of placeholder keys or <template> (used to check key in truncation_fields).
@@ -336,7 +321,6 @@
         Truncation is carried out when needed, but it is performed only on the prompt side.
         BOS, EOS, and SEP, are added if specified.
         """
-<<<<<<< HEAD
         is_speech = example.get("answer_type", False)  # TODO: answer_type hardcode needs to be updated
         if is_speech:
             # TODO: Enable context in speech?
@@ -423,7 +407,6 @@
         # if self.add_sep:
         #     input_ids = input_ids + [self.sep_id]
         #     answer_start_idx += 1
-=======
         prompt_template_values = [example[c].strip(' ') for c in self.prompt_template_keys]
 
         template_strings, template_strings_keys = self._separate_template(prompt_template_values)
@@ -449,59 +432,29 @@
             context_ids = context_ids + [self.sep_id]
             input_ids = input_ids + [self.sep_id]
             answer_start_idx += 1
->>>>>>> cf33be62
 
         input_ids = answer_ids
 
-<<<<<<< HEAD
-        if self.add_bos:
-            if is_speech:
-                pass
-            else:
-                input_ids = [self.tokenizer.bos_id] + input_ids
-                answer_start_idx += 1
-=======
         # Only training need to consider eos token
->>>>>>> cf33be62
         if self.add_eos:
             if is_speech:
                 pass
             else:
                 input_ids = input_ids + [self.tokenizer.eos_id]
 
-<<<<<<< HEAD
         if len(input_ids) < self.min_seq_length or len(input_ids) > self.max_seq_length:
             raise NotImplementedError("Does not work for speech :(")
-=======
         if len(input_ids) > self.max_seq_length:
             logging.warning(f'Input ids length {len(input_ids)} exceed max sequence length {self.max_seq_length}')
->>>>>>> cf33be62
             input_ids = input_ids[: self.max_seq_length]
             answer_ids = input_ids[answer_start_idx:]
 
         # store metadata in dataset, in case user may have keys required in the prediction json files
         metadata = {k: v for k, v in example.items() if k not in self.prompt_template_keys}
 
-<<<<<<< HEAD
         # context_ids = torch.LongTensor(context_ids)
         if not is_speech:
             input_ids = torch.LongTensor(input_ids)
-
-        # processed_example = {
-        #     'input_ids': input_ids,
-        #     'answer_start_idx': answer_start_idx,
-        #     'context_ids': context_ids,
-        #     'context_length': len(context_ids),
-        # }
-
-        # return processed_example
-        return [
-            input_ids,
-            answer_start_idx,
-            # context_ids,
-            # len(context_ids),
-        ]
-=======
         processed_example = {
             'input_ids': input_ids,
             'answer_start_idx': answer_start_idx,
@@ -511,8 +464,20 @@
             'metadata': metadata,
         }
 
-        return processed_example
->>>>>>> cf33be62
+        # processed_example = {
+        #     'input_ids': input_ids,
+        #     'answer_start_idx': answer_start_idx,
+        #     'context_ids': context_ids,
+        #     'context_length': len(context_ids),
+        # }
+
+        # return processed_example
+        return [
+            input_ids,
+            answer_start_idx,
+            # context_ids,
+            # len(context_ids),
+        ]
 
     def _maybe_cast_to_list(self, x):
         if isinstance(x, np.ndarray):
@@ -562,7 +527,6 @@
         return attention_mask
 
     def collate_fn(self, batch):
-<<<<<<< HEAD
         # TODO: input_ids could be 2D array if speech
         # (input_ids, answer_start_idx, context_ids, context_length) = zip(*batch)
         (input_ids, answer_start_idx) = zip(*batch)
@@ -573,7 +537,6 @@
             input_lengths.append(length_i)
         max_length = max(input_lengths)
 
-=======
         input_ids = [item['input_ids'][:-1] for item in batch]
         labels = [item['input_ids'][1:] for item in batch]
         contexts = [item['context_ids'] for item in batch]
@@ -583,47 +546,15 @@
         metadata = [item['metadata'] for item in batch]
 
         max_length = max(max([len(x) for x in input_ids]), max([len(x) for x in contexts]) + self.tokens_to_generate)
->>>>>>> cf33be62
         # increase max length to nearest multiple of 4 or 8
         if self.pad_to_max_length:
             max_length = self.max_seq_length + 1
         else:
             max_length = min(self.max_seq_length, self._ceil_to_nearest(max_length, 8))
-<<<<<<< HEAD
         max_length += 1  # Since we remove 1 from tokens and labels, add 1 here
         assert max_length <= self.max_seq_length + 1
 
         (tokens, labels, loss_mask, contexts, context_lengths, speech_mask_list) = ([], [], [], [], [], [])
-
-        def pad_text_to_speech_dims(text_tensor, pad_id):
-            token_len = text_tensor.shape[0]
-            empty_padding = torch.ones((7, token_len), dtype=text_tensor.dtype, device=text_tensor.device) * pad_id
-            return torch.cat((text_tensor.unsqueeze(0), empty_padding), dim=0)
-
-        # import ipdb;ipdb.set_trace()
-        for i in range(len(batch)):
-            # Should pad_id be eos_id?
-            input_id_padded = general_padding(
-                input_ids[i], input_lengths[i], max_length, pad_value=self.tokenizer.pad_id
-            )
-            if len(input_id_padded.shape) < 2:
-                input_id_padded = pad_text_to_speech_dims(input_id_padded, self.tokenizer.pad_id)
-            tokens.append(input_id_padded[:, :-1])
-            labels.append(input_id_padded[:, 1:])
-
-            # context_id_padded = general_padding(context_ids[i], context_length[i], max_length, pad_value=self.tokenizer.pad_id)
-            # # if len(context_id_padded.shape) < 2:
-            # #     context_id_padded = torch.LongTensor(pad_text_to_speech_dims(pad_text_to_speech_dims, self.tokenizer.pad_id))
-            # contexts.append(context_id_padded)
-
-            # context_lengths.append(torch.LongTensor([context_length[i]]))
-
-            loss_mask_i = torch.LongTensor(self._build_loss_mask_2(input_lengths[i] - 1, answer_start_idx[i]))
-            loss_mask_i_padded = general_padding(loss_mask_i, input_lengths[i] - 1, max_length - 1, pad_value=0)
-            loss_mask.append(loss_mask_i_padded)
-=======
-        assert max_length <= self.max_seq_length
-
         attention_mask = [self._create_attention_mask(max_length) for _ in batch]
         attention_mask = torch.stack(attention_mask)
         position_ids = [list(range(max_length)) for _ in batch]
@@ -635,7 +566,33 @@
         loss_mask = torch.LongTensor(self._collate_item(loss_mask, max_length=max_length, pad_id=0))
         contexts = torch.LongTensor(self._collate_item(contexts, max_length=max_length, pad_id=self.tokenizer.eos_id))
         answers = torch.LongTensor(self._collate_item(answers, max_length=max_length, pad_id=self.tokenizer.eos_id))
->>>>>>> cf33be62
+
+        def pad_text_to_speech_dims(text_tensor, pad_id):
+            token_len = text_tensor.shape[0]
+            empty_padding = torch.ones((7, token_len), dtype=text_tensor.dtype, device=text_tensor.device) * pad_id
+            return torch.cat((text_tensor.unsqueeze(0), empty_padding), dim=0)
+
+        # import ipdb;ipdb.set_trace()
+        for i in range(len(batch)):
+            # Should pad_id be eos_id?
+            input_id_padded = general_padding(
+                input_ids[i], input_lengths[i], max_length, pad_value=self.tokenizer.pad_id
+            )
+            if len(input_id_padded.shape) < 2:
+                input_id_padded = pad_text_to_speech_dims(input_id_padded, self.tokenizer.pad_id)
+            tokens.append(input_id_padded[:, :-1])
+            labels.append(input_id_padded[:, 1:])
+
+            # context_id_padded = general_padding(context_ids[i], context_length[i], max_length, pad_value=self.tokenizer.pad_id)
+            # # if len(context_id_padded.shape) < 2:
+            # #     context_id_padded = torch.LongTensor(pad_text_to_speech_dims(pad_text_to_speech_dims, self.tokenizer.pad_id))
+            # contexts.append(context_id_padded)
+
+            # context_lengths.append(torch.LongTensor([context_length[i]]))
+
+            loss_mask_i = torch.LongTensor(self._build_loss_mask_2(input_lengths[i] - 1, answer_start_idx[i]))
+            loss_mask_i_padded = general_padding(loss_mask_i, input_lengths[i] - 1, max_length - 1, pad_value=0)
+            loss_mask.append(loss_mask_i_padded)
 
             speech_mask = loss_mask_i_padded if len(input_ids[i].shape) >= 2 else torch.zeros(loss_mask_i_padded.shape)
             speech_mask_list.append(speech_mask)
@@ -657,16 +614,13 @@
             'attention_mask': attention_mask,
             'loss_mask': torch.stack(loss_mask),
             'position_ids': position_ids,
-<<<<<<< HEAD
             # 'contexts': torch.stack(contexts),  #@jasoli: Seems to only be used in predict_step
             # 'context_lengths': torch.stack(context_lengths),
             "speech_mask": torch.stack(speech_mask_list),
-=======
             'contexts': contexts,
             'context_lengths': context_lengths,
             'answers': answers,
             'metadata': metadata,
->>>>>>> cf33be62
         }
 
         # for key in processed_batch.keys():
