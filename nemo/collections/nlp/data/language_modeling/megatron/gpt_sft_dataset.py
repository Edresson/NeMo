# Copyright (c) 2023, NVIDIA CORPORATION.  All rights reserved.
#
# Licensed under the Apache License, Version 2.0 (the "License");
# you may not use this file except in compliance with the License.
# You may obtain a copy of the License at
#
#     http://www.apache.org/licenses/LICENSE-2.0
#
# Unless required by applicable law or agreed to in writing, software
# distributed under the License is distributed on an "AS IS" BASIS,
# WITHOUT WARRANTIES OR CONDITIONS OF ANY KIND, either express or implied.
# See the License for the specific language governing permissions and
# limitations under the License.

import re
from typing import List, Mapping, Optional

import datasets
import numpy as np
import torch

# hack to avoid the "not enough disk space" error in some slurm cluster
datasets.builder.has_sufficient_disk_space = lambda needed_bytes, directory='.': True
from datasets import load_dataset

from nemo.collections.common.tokenizers.tokenizer_spec import TokenizerSpec
from nemo.collections.nlp.data.language_modeling.megatron.dataset_utils import get_samples_mapping
from nemo.collections.nlp.data.language_modeling.text_memmap_dataset import JSONLMemMapDataset
from nemo.collections.tts.parts.utils.tts_dataset_utils import general_padding, get_base_dir
from nemo.core.classes import Dataset
from nemo.utils import logging

__all__ = ['GPTSFTDataset']


class GPTSFTDataset(Dataset):
    def __init__(
        self,
        file_path: str,
        tokenizer: TokenizerSpec,
        max_seq_length: int = 1024,
        min_seq_length: int = 1,
        add_bos: bool = False,
        add_eos: bool = True,
        add_sep: bool = False,
        sep_id: int = None,
        max_num_samples: int = None,
        seed: int = 1234,
        label_key: str = "answer",
        answer_only_loss: bool = True,
        truncation_field: str = "text",
        pad_to_max_length: bool = False,  # (@adithyare) allows for much faster training especially in PEFT settings.
        index_mapping_dir: str = None,
        prompt_template: str = None,
        virtual_tokens: int = 0,
        tokens_to_generate: int = 0,
        sup_data_path: Optional[Union[Path, str]] = None,
        memmap_workers: Optional[int] = None,
        hf_dataset: bool = False,
        truncation_method: str = 'right',
        special_tokens: Optional[Mapping[str, str]] = None,  # special tokens, a dictory of {token_type: token}
    ):
        """
        DOES NOT SUPPORT ON THE FLY GENERATION OF SPEECH CODES
        Speech codes are load from pytorch file on each call of __getitem__, could be inefficient

        file_path: Path to a JSONL GPT supervised fine-tuning dataset. Data is formatted as multiple JSON lines with each line formatted as follows. {'input': 'John von Neumann\nVon Neumann made fundamental contributions .... Q: What did the math of artificial viscosity do?', 'output': 'smoothed the shock transition without sacrificing basic physics'}
        tokenizer: Tokenizer for the dataset. Instance of a class that inherits TokenizerSpec (ex: YTTM, SentencePiece).
        max_seq_length (int): maximum sequence length for each dataset examples. Examples will either be truncated to fit this length or dropped if they cannot be truncated.
        min_seq_length (int): min length of each data example in the dataset. Data examples will be dropped if they do not meet the min length requirements.
        add_bos (bool): Whether to add a beginning of sentence token to each data example
        add_eos (bool): Whether to add an end of sentence token to each data example
        add_sep (bool): Whether to add a separation token to each data example (goes between prompt and answer)
        tokens_to_generate (int): (inference only) Number of tokens to generate during inference
        seed: Random seed for data shuffling.
        max_num_samples: Maximum number of samples to load. This can be > dataset length if you want to oversample data. If None, all samples will be loaded.
        seed: int = 1234,
        label_key: Key to use for the label in your JSONL file
        answer_only_loss: If True, will compute the loss only on the answer part of the input. If False, will compute the loss on the entire input.
        truncation_field: Field to use for truncation. (Options: keys in prompt_template). Field to be used for truncation if the combined length exceeds the max sequence length.
        pad_to_max_length: Whether to pad the input to the max sequence length. If False, will pad to the max length of the current batch.
        index_mapping_dir: Directory to save the index mapping to. If None, will write to the same folder as the dataset.
        prompt_template: Prompt template to inject via an fstring. Formatted like Q: {context_key}\n\nA: {label_key}
        hf_dataset: Whether to load the json file with the HuggingFace dataset. otherwise, will load the jsonl file with the JSONLMemMapDataset.
        truncation_method: Truncation from which position. Options: ['left', 'right']
        special_tokens: special tokens for the chat prompts, a dictionary of {token_type: token}. Default: {'system_turn_start': '<extra_id_0>', 'turn_start': '<extra_id_1>', 'label_start': '<extra_id_2>', 'end_of_turn': '\n', "end_of_name": "\n"}
        """
        self.tokenizer = tokenizer
        self.file_path = file_path
        self.max_seq_length = max_seq_length
        self.min_seq_length = min_seq_length
        self.add_bos = add_bos
        self.add_eos = add_eos
        self.add_sep = add_sep
        self.sep_id = sep_id
        self.max_num_samples = max_num_samples
        self.seed = seed
        self.label_key = label_key
        self.answer_only_loss = answer_only_loss
        self.truncation_fields = truncation_field.split(',')
        self.pad_to_max_length = pad_to_max_length
        self.index_mapping_dir = index_mapping_dir
        self.prompt_template = prompt_template
        self.virtual_tokens = virtual_tokens
        self.tokens_to_generate = tokens_to_generate
        if self.prompt_template is not None:  # jasoli: Should be None at the first stage
            # When providing things like newlines in the prompt template via the CLI, they are escaped. This line unescapes them.
            self.prompt_template = self.prompt_template.encode('utf-8').decode('unicode_escape')
        assert self.truncation_field in ["answer", "context"]

        self.speech_offset = 256000  # TODO: Fix hardcode
        # Initialize sup_data_path, sup_data_types and run preprocessing methods for every supplementary data type
        if sup_data_path is not None:
            Path(sup_data_path).mkdir(parents=True, exist_ok=True)
            self.sup_data_path = sup_data_path

        self.codec_folder = Path(self.sup_data_path) / "codec"
        self.codec_folder.mkdir(exist_ok=True, parents=True)

        self.indexed_dataset = JSONLMemMapDataset(
            dataset_paths=[file_path], tokenizer=None, header_lines=0, index_mapping_dir=index_mapping_dir
        )
        self.truncation_method = truncation_method
        if special_tokens is None:
            self.special_tokens = {
                "system_turn_start": "<extra_id_0>",
                "turn_start": "<extra_id_1>",
                "label_start": "<extra_id_2>",
                "end_of_turn": "\n",
                "end_of_name": "\n",
            }
        else:
            self.special_tokens = special_tokens

        if hf_dataset:
            self.indexed_dataset = load_dataset(
                'json', data_files=file_path, cache_dir=index_mapping_dir, num_proc=memmap_workers, split='train'
            )
        else:
            self.indexed_dataset = JSONLMemMapDataset(
                dataset_paths=[file_path],
                tokenizer=None,
                header_lines=0,
                index_mapping_dir=index_mapping_dir,
                workers=memmap_workers,
            )

        # Validate prompt template
        self._maybe_validate_prompt_template()

        self.samples_mapping = None
        # Will be None after this call if `max_num_samples` is None
        self._build_samples_mapping()

    def _maybe_validate_prompt_template(self):
        assert (
            self.prompt_template is not None
        ), f'we need prompt_template to combine contexts and label {self.label_key}'
        # When providing things like newlines in the prompt template via the CLI, they are escaped. This line unescapes them.
        self.prompt_template = self.prompt_template.encode('utf-8').decode('unicode_escape')
        self.prompt_template_keys = re.findall(r'{(.*?)}', self.prompt_template)

        label_placeholder = f'{{{self.label_key}}}'
        assert (
            self.prompt_template[-len(label_placeholder) :] == label_placeholder
        ), f'{label_placeholder} must be at the end of prompt_template.'

        # Legacy checkpoints has self.truncation_fields = ['context'] and self.prompt_template_keys = ['input', 'output']
        if self.prompt_template_keys[0] == 'input' and self.truncation_fields[0] == 'context':
            self.truncation_fields[0] = self.prompt_template_keys[0]

        assert set(self.truncation_fields).issubset(
            self.prompt_template_keys
        ), f'truncation_fields {self.truncation_fields} must in {self.prompt_template_keys}'

    def _build_samples_mapping(self):
        if self.max_num_samples is not None:
            self.samples_mapping = get_samples_mapping(
                indexed_dataset=self.indexed_dataset,
                data_prefix=self.file_path,
                num_epochs=None,
                max_num_samples=self.max_num_samples,
                max_seq_length=self.max_seq_length - 2,
                short_seq_prob=0,
                seed=self.seed,
                name=self.file_path.split('/')[-1],
                binary_head=False,
                index_mapping_dir=self.index_mapping_dir,
            )
        else:
            self.samples_mapping = None

    def __len__(self):
        # return len(self.indexed_dataset)
        if self.max_num_samples is None:
            return len(self.indexed_dataset)
        else:
            return len(self.samples_mapping)

    def __getitem__(self, idx):
        if isinstance(idx, np.int64):
            idx = idx.item()

        if self.samples_mapping is not None:
            assert idx < len(self.samples_mapping)
            idx, _, _ = self.samples_mapping[idx]
            if isinstance(idx, np.uint32):
                idx = idx.item()

        assert idx < len(self.indexed_dataset)
        # idx may < 0 because we pad_samples_to_global_batch_size, e.g. id = -1
        if idx < 0:
            idx = len(self) + idx
            auto_gen_idx = True
        else:
            auto_gen_idx = False
        try:
            example = self.indexed_dataset[idx]
            if auto_gen_idx:
                example['__AUTOGENERATED__'] = True
        except Exception as e:
            logging.error(f"Error while loading example {idx} from dataset {self.file_path}")
            raise e
        return self._process_example(example)

    def _separate_template(self, prompt_template_values: List[str]):
        """
        Combine contexts and label based on prompt_template into a list of strings and a list of keys.

        Args:
            prompt_template_values (List[str]): the list of context and label strings extrated from jsonl file with prompt_template_keys.

        Returns:
            template_strings (List[str]): separated prompt_template with contexts/label placeholder filled with corresponding strings
            template_strings_keys (List[str]): strings point to placeholder keys or <template>

        Examples:
            prompt_template = 'Context:  {context} Question: {question} Answer: {label}'
            prompt_template_values = ['xxx', 'yyy', 'zzz']

            # tokenizer.space_sensitive = True
            template_strings = ['Context:', '  xxx', ' Question:', ' yyy', ' Answer:', ' zzz']

            # tokenizer.space_sensitive = False
            template_strings = ['Context:', ' xxx', 'Question:', 'yyy', 'Answer:', 'zzz']

            template_strings_keys = ['<template>', 'context', '<template>', 'question', '<template>', 'label']
        """
        placeholders = [f'{{{k}}}' for k in self.prompt_template_keys]

        # placeholder to string
        ph_to_s = {ph: s for ph, s in zip(placeholders, prompt_template_values)}
        # placeholder to key
        ph_to_k = {ph: k for ph, k in zip(placeholders, self.prompt_template_keys)}

        # separate prompt_template based on '<space>{placeholder}'
        # examples:
        #   self.prompt_template = "Context:{context}  Passage: {passage}\n\nQuestion:{question} {label}"
        #   template_with_placeholder_separated = ['Context:', '{context}', '  Passage:', ' {passage}', '\n\nQuestion:', '{question}', ' {label}']
        template_with_placeholder_separated = re.split('( *?{.+?})', self.prompt_template)
        template_with_placeholder_separated = [s for s in template_with_placeholder_separated if len(s) > 0]

        # remove space if we have leading space and tokenizer is not space_sensitive
        # space_sensitive = True : tokenizer.text_to_tokens('A{num_spaces}B') = tokenizer.text_to_tokens('A') + tokenizer.text_to_tokens('{num_spaces}B')
        # space_sensitive = False: tokenizer.text_to_tokens('A{num_spaces}B') = tokenizer.text_to_tokens('A') + tokenizer.text_to_tokens('{num_spaces-1}B')
        space_sensitive = getattr(self.tokenizer, 'space_sensitive', False)
        template_with_space_reduced = [
            s[1:] if not space_sensitive and s[0] == ' ' else s for s in template_with_placeholder_separated
        ]

        # convert placeholder to the corresponding string (preserve left spaces) and key
        template_strings, template_strings_keys = [], []
        for t in template_with_space_reduced:
            placeholder = t.lstrip(' ')
            left_spaces = ' ' * (len(t) - len(placeholder))
            template_strings.append(left_spaces + ph_to_s.get(placeholder, placeholder))
            template_strings_keys.append(ph_to_k.get(placeholder, '<template>'))

        return template_strings, template_strings_keys

    def _multiple_truncation(self, template_ids: List[List[int]], template_ids_keys: List[str]):
        """
        Calculate total tokens and truncate multiple contexts in truncation_fields.

        Args:
            template_ids (List[List[int]]): the list of separate prompt_template ids.
            template_ids_keys (List[str]): the list of placeholder keys or <template> (used to check key in truncation_fields).

        Returns:
            context_ids (List[int]): all context ids.
            label_ids (List[int]): all label ids.
        """
        context_ids = template_ids[:-1]
        label_ids = template_ids[-1]
        total_ids = (
            self.virtual_tokens
            + sum(len(ids) for ids in context_ids)
            + max(len(label_ids), self.tokens_to_generate)
            + self.add_bos
            + self.add_sep
            + self.add_eos  # Only training need to consider eos token
        )

        if total_ids > self.max_seq_length:
            truncation_length_total = total_ids - self.max_seq_length
            num_fields = len(self.truncation_fields)
            # sorted equal divide length to each field
            # examples:
            #   truncation_length_total = 3
            #   num_fields = 11
            #   truncation_length_list = [3,4,4]
            truncation_length_list = [
                truncation_length_total // num_fields + (1 if i < truncation_length_total % num_fields else 0)
                for i in range(num_fields)[::-1]
            ]

            for i, (ids, key) in enumerate(zip(template_ids, template_ids_keys)):
                if key in self.truncation_fields:
                    truncation_length = truncation_length_list.pop()
                    if len(ids) < truncation_length:
                        logging.warning(f'{key} is not long enough to truncate.')
                        truncation_length = len(ids)

                    if self.truncation_method == 'left':
                        window_offset = truncation_length
                    elif self.truncation_method == 'right':
                        window_offset = 0
                    else:
                        raise ValueError(f'{self.truncation_method} is not supported')

                    window_length = len(ids) - truncation_length
                    template_ids[i] = ids[window_offset : window_offset + window_length]

        context_ids = [i for ids in template_ids[:-1] for i in ids]
        label_ids = template_ids[-1]
        return context_ids, label_ids

    def _process_example(self, example):
        """
        TODO: Need to concatenate question as well if going to use SQUAD
        Create an example by concatenating text and answer.
        Truncation is carried out when needed, but it is performed only on the prompt side.
        BOS, EOS, and SEP, are added if specified.
        """
        is_speech = example.get("answer_type", False)  # TODO: answer_type hardcode needs to be updated
        if is_speech:
            # TODO: Enable context in speech?

            dur = example.get("answer_duration", -1)
            audio_filepath = example["answer"]
            # Let's keep audio name and all internal directories in rel_audio_path_as_text_id to avoid any collisions
            # TODO: fix hardcode
            rel_audio_path = (
                Path(audio_filepath).relative_to("/home/datasets/jasoli/speech_t5/LibriTTS/").with_suffix("")
            )
            # TODO: fix hardcode with split and join
            rel_audio_path_as_text_id = "_".join(str(rel_audio_path).replace("/", "_").split("_")[1:])

            # Convert to codes
            codec_codes, codec_codes_length = None, None  # Codes
            codec_path = self.codec_folder / f"{rel_audio_path_as_text_id}.pt"

            if codec_path.exists():
                codec_codes = torch.load(codec_path, map_location="cpu").long()
            else:
                raise NotImplementedError("No audio loading option yet")
                codec_codes = self.get_codec(audio).long()
                torch.save(codec_codes, codec_path)

            for i in range(codec_codes.shape[0]):
                codec_codes[i] = (codec_codes[i] + self.speech_offset + i * 1024).long()

            context_ids = []
            answer_ids = codec_codes  # 8 x speech_length
        else:
            context = example[self.context_key]
            question = example["question"]
            output = example[self.label_key]

            # if self.separate_prompt_and_response_with_newline and self.prompt_template is None:
            #     text = context + '\n' + output
            # elif not self.separate_prompt_and_response_with_newline and self.prompt_template is None:
            text = context + ' ' + question + ' ' + output

            # TODO: Need to add virtual tokens for different speech tasks
            pre_pad = []
            tokenized_text = pre_pad + self.tokenizer.text_to_ids(text)
            # context_ids = pre_pad + self.tokenizer.text_to_ids(context)
            answer_ids = tokenized_text

        # for the long context cases, collate_fn includes self.tokens_to_generate for padding
        answer_length = len(answer_ids[0]) if is_speech else len(answer_ids)
        # total_ids = len(context_ids) + max(answer_length, self.tokens_to_generate)
        total_ids = answer_length

        # TODO: Not supported for speech codes
        if self.add_bos:
            raise NotImplementedError("BOS not implemented speech codes")
            total_ids += 1
        if self.add_sep:
            raise NotImplementedError("SEP not implemented speech codes")
            total_ids += 1
        if self.add_eos:
            raise NotImplementedError("EOS not implemented speech codes")
            total_ids += 1

        # If the total number of token is greater than the max, we will try to truncate the answer
        if total_ids > self.max_seq_length:
            truncation_length = total_ids - self.max_seq_length
            if self.truncation_field == "answer":
                if is_speech:
                    answer_ids = answer_ids[:, : -min(truncation_length, answer_length)]
                else:
                    answer_ids = answer_ids[: -min(truncation_length, answer_length)]
            elif self.truncation_field == "context":
                # TODO: Not implemented for speech codes
                raise ("Not implemented for speech")
                context_ids = context_ids[: -min(truncation_length, len(context_ids))]

        # if len(context_ids) > self.max_seq_length:
        #     context_ids = context_ids[: self.max_seq_length]

        # assert len(context_ids) <= self.max_seq_length
        # input_ids = context_ids

        answer_start_idx = 0
        # # Adds sep token between text/prompt and answer
        # if self.add_sep:
        #     input_ids = input_ids + [self.sep_id]
        #     answer_start_idx += 1
        prompt_template_values = [example[c].strip(' ') for c in self.prompt_template_keys]

        template_strings, template_strings_keys = self._separate_template(prompt_template_values)
        template_ids = [self.tokenizer.text_to_ids(s) for s in template_strings]
        context_ids, answer_ids = self._multiple_truncation(template_ids, template_strings_keys)

        if self.virtual_tokens:
            # (@adithyare) we are going to insert "pad/eos" tokens in the beginning of the text and context
            # these pad/eos tokens are placeholders for virtual tokens
            context_ids = [self.tokenizer.eos_id] * self.virtual_tokens + context_ids

        input_ids = context_ids
        answer_start_idx = len(input_ids)

        # Adds bos token in the start
        if self.add_bos:
            context_ids = [self.tokenizer.bos_id] + context_ids
            input_ids = [self.tokenizer.bos_id] + input_ids
            answer_start_idx += 1

        # Adds sep token between text/prompt and answer
        if self.add_sep:
            context_ids = context_ids + [self.sep_id]
            input_ids = input_ids + [self.sep_id]
            answer_start_idx += 1

        input_ids = answer_ids

        # Only training need to consider eos token
        if self.add_eos:
            if is_speech:
                pass
            else:
                input_ids = input_ids + [self.tokenizer.eos_id]

        if len(input_ids) < self.min_seq_length or len(input_ids) > self.max_seq_length:
            raise NotImplementedError("Does not work for speech :(")
        if len(input_ids) > self.max_seq_length:
            logging.warning(f'Input ids length {len(input_ids)} exceed max sequence length {self.max_seq_length}')
            input_ids = input_ids[: self.max_seq_length]
            answer_ids = input_ids[answer_start_idx:]

        # store metadata in dataset, in case user may have keys required in the prediction json files
        metadata = {k: v for k, v in example.items() if k not in self.prompt_template_keys}

        # context_ids = torch.LongTensor(context_ids)
        if not is_speech:
            input_ids = torch.LongTensor(input_ids)
        processed_example = {
            'input_ids': input_ids,
            'answer_start_idx': answer_start_idx,
            'context_ids': context_ids,
            'context_length': len(context_ids),
            'answer_ids': answer_ids,
            'metadata': metadata,
        }

        # processed_example = {
        #     'input_ids': input_ids,
        #     'answer_start_idx': answer_start_idx,
        #     'context_ids': context_ids,
        #     'context_length': len(context_ids),
        # }

        # return processed_example
        return [
            input_ids,
            answer_start_idx,
            # context_ids,
            # len(context_ids),
        ]

    def _maybe_cast_to_list(self, x):
        if isinstance(x, np.ndarray):
            return [item.tolist() for item in x]
        return x

    def _ceil_to_nearest(self, n, m):
        return (n + m - 1) // m * m

    def _collate_item(self, item, max_length, pad_id):
        item = self._maybe_cast_to_list(item)
        # max_length = max([len(x) for x in item]) if item else 0
        # here [0] should be tokenizer.pad_id
        item = [x + [pad_id] * (max_length - len(x)) for x in item]
        return item

    def _build_loss_mask(self, processed_example):
        """ Pad input_ids in batch to max batch length while building loss mask """
        input_ids = processed_example['input_ids']
        answer_start_idx = processed_example['answer_start_idx']
        if self.answer_only_loss:
            loss_mask = [float(idx >= answer_start_idx) for idx in range(len(input_ids))]
        else:
            loss_mask = [1.0] * len(input_ids)

        return loss_mask

    def _build_loss_mask_2(self, input_id_length, answer_start_idx):
        """ Pad input_ids in batch to max batch length while building loss mask """
        if self.answer_only_loss:
            loss_mask = [float(idx >= answer_start_idx) for idx in range(input_id_length)]
        else:
            loss_mask = [1.0] * input_id_length

        return loss_mask

    @torch.no_grad()
    def _create_attention_mask(self, max_length):
        """Create `attention_mask`.
        Args:
            input_ids: A 1D tensor that holds the indices of tokens.
        """
        # seq_length = len(input_ids)
        # `attention_mask` has the shape of [1, seq_length, seq_length]
        attention_mask = torch.tril(torch.ones((max_length, max_length))).unsqueeze(0)
        attention_mask = attention_mask < 0.5
        return attention_mask

    def collate_fn(self, batch):
        # TODO: input_ids could be 2D array if speech
        # (input_ids, answer_start_idx, context_ids, context_length) = zip(*batch)
        (input_ids, answer_start_idx) = zip(*batch)
        input_lengths = []
        max_length = -1
        for input_id in input_ids:
            length_i = input_id.shape[0] if input_id.dim() < 2 else input_id.shape[1]
            input_lengths.append(length_i)
        max_length = max(input_lengths)

        input_ids = [item['input_ids'][:-1] for item in batch]
        labels = [item['input_ids'][1:] for item in batch]
        contexts = [item['context_ids'] for item in batch]
        context_lengths = torch.LongTensor([item['context_length'] for item in batch])
        answers = [item['answer_ids'] for item in batch]
        loss_mask = [self._build_loss_mask(item)[1:] for item in batch]
        metadata = [item['metadata'] for item in batch]

        max_length = max(max([len(x) for x in input_ids]), max([len(x) for x in contexts]) + self.tokens_to_generate)
        # increase max length to nearest multiple of 4 or 8
        if self.pad_to_max_length:
            max_length = self.max_seq_length + 1
        else:
<<<<<<< HEAD
            max_length = min(self.max_seq_length, self._ceil_to_nearest(max_length, 8))
        max_length += 1  # Since we remove 1 from tokens and labels, add 1 here
        assert max_length <= self.max_seq_length + 1
=======
            max_length = min(self.max_seq_length, self._ceil_to_nearest(max_length, 16))
        assert max_length <= self.max_seq_length
>>>>>>> 52d50e9e

        (tokens, labels, loss_mask, contexts, context_lengths, speech_mask_list) = ([], [], [], [], [], [])
        attention_mask = [self._create_attention_mask(max_length) for _ in batch]
        attention_mask = torch.stack(attention_mask)
        position_ids = [list(range(max_length)) for _ in batch]
        position_ids = torch.LongTensor(position_ids)
        input_ids = torch.LongTensor(
            self._collate_item(input_ids, max_length=max_length, pad_id=self.tokenizer.eos_id)
        )
        labels = torch.LongTensor(self._collate_item(labels, max_length=max_length, pad_id=self.tokenizer.eos_id))
        loss_mask = torch.LongTensor(self._collate_item(loss_mask, max_length=max_length, pad_id=0))
        contexts = torch.LongTensor(self._collate_item(contexts, max_length=max_length, pad_id=self.tokenizer.eos_id))
        answers = torch.LongTensor(self._collate_item(answers, max_length=max_length, pad_id=self.tokenizer.eos_id))

        def pad_text_to_speech_dims(text_tensor, pad_id):
            token_len = text_tensor.shape[0]
            empty_padding = torch.ones((7, token_len), dtype=text_tensor.dtype, device=text_tensor.device) * pad_id
            return torch.cat((text_tensor.unsqueeze(0), empty_padding), dim=0)

        # import ipdb;ipdb.set_trace()
        for i in range(len(batch)):
            # Should pad_id be eos_id?
            input_id_padded = general_padding(
                input_ids[i], input_lengths[i], max_length, pad_value=self.tokenizer.pad_id
            )
            if len(input_id_padded.shape) < 2:
                input_id_padded = pad_text_to_speech_dims(input_id_padded, self.tokenizer.pad_id)
            tokens.append(input_id_padded[:, :-1])
            labels.append(input_id_padded[:, 1:])

            # context_id_padded = general_padding(context_ids[i], context_length[i], max_length, pad_value=self.tokenizer.pad_id)
            # # if len(context_id_padded.shape) < 2:
            # #     context_id_padded = torch.LongTensor(pad_text_to_speech_dims(pad_text_to_speech_dims, self.tokenizer.pad_id))
            # contexts.append(context_id_padded)

            # context_lengths.append(torch.LongTensor([context_length[i]]))

            loss_mask_i = torch.LongTensor(self._build_loss_mask_2(input_lengths[i] - 1, answer_start_idx[i]))
            loss_mask_i_padded = general_padding(loss_mask_i, input_lengths[i] - 1, max_length - 1, pad_value=0)
            loss_mask.append(loss_mask_i_padded)

            speech_mask = loss_mask_i_padded if len(input_ids[i].shape) >= 2 else torch.zeros(loss_mask_i_padded.shape)
            speech_mask_list.append(speech_mask)

        # attention_mask = [self._create_attention_mask(max_length) for _ in batch]
        # attention_mask = torch.stack(attention_mask)
        attention_mask = self._create_attention_mask(max_length)
        new_shape = [1 for _ in range(attention_mask.dim())]
        new_shape[0] = len(batch)
        attention_mask = attention_mask.repeat(new_shape)

        position_ids = torch.LongTensor(list(range(max_length)))
        position_ids = position_ids.repeat(len(batch))

        # import ipdb; ipdb.set_trace()
        processed_batch = {
            'tokens': torch.stack(tokens),
            'labels': torch.stack(labels),
            'attention_mask': attention_mask,
            'loss_mask': torch.stack(loss_mask),
            'position_ids': position_ids,
            # 'contexts': torch.stack(contexts),  #@jasoli: Seems to only be used in predict_step
            # 'context_lengths': torch.stack(context_lengths),
            "speech_mask": torch.stack(speech_mask_list),
            'contexts': contexts,
            'context_lengths': context_lengths,
            'answers': answers,
            'metadata': metadata,
        }

        # for key in processed_batch.keys():
        #     print(key, processed_batch[key].device)

        return processed_batch<|MERGE_RESOLUTION|>--- conflicted
+++ resolved
@@ -571,14 +571,8 @@
         if self.pad_to_max_length:
             max_length = self.max_seq_length + 1
         else:
-<<<<<<< HEAD
-            max_length = min(self.max_seq_length, self._ceil_to_nearest(max_length, 8))
-        max_length += 1  # Since we remove 1 from tokens and labels, add 1 here
-        assert max_length <= self.max_seq_length + 1
-=======
             max_length = min(self.max_seq_length, self._ceil_to_nearest(max_length, 16))
         assert max_length <= self.max_seq_length
->>>>>>> 52d50e9e
 
         (tokens, labels, loss_mask, contexts, context_lengths, speech_mask_list) = ([], [], [], [], [], [])
         attention_mask = [self._create_attention_mask(max_length) for _ in batch]
