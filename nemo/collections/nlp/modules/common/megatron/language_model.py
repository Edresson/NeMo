--- conflicted
+++ resolved
@@ -755,12 +755,8 @@
                         encoder_input = cur
                     else:
                         include_channel_flag = (torch.sum(enc_input_ids[:, i, :], dim=1) > 0).float()
-<<<<<<< HEAD
-                        encoder_input = encoder_input + cur * include_channel_flag.unsqueeze(-1).unsqueeze(0) * 0.33
+                        encoder_input = encoder_input + cur * include_channel_flag.unsqueeze(-1).unsqueeze(0)
                         # encoder_input = encoder_input + cur * include_channel_flag.unsqueeze(-1).unsqueeze(0)
-=======
-                        encoder_input = encoder_input + cur * include_channel_flag.unsqueeze(-1).unsqueeze(0)
->>>>>>> 244aba2c
             else:
                 # Should be text tokens
                 encoder_input = self.embedding(enc_input_ids, enc_position_ids, token_type_ids=token_type_ids)
